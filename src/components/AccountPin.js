'use strict'

import React, { Component, PropTypes } from 'react'
import { TextInput, View, Button, StyleSheet } from 'react-native'
import AppStyles from '../styles'

export default class AccountPin extends Component {
  static propTypes = {
    onNextPressed: PropTypes.func.isRequired,
    account: PropTypes.object.isRequired,
    placeholder: PropTypes.string,
    extra: PropTypes.object
  }

  static defaultProps = {
    extra: {},
    placeholder: 'Enter PIN'
  }

<<<<<<< HEAD
  state = {
    text: ''
  }

  onNext = () => {
    const {text} = this.state
    const {account} = this.props

    this.props.onNextPressed(text, account)
=======
  constructor (props) {
    super(props)
    this.state = {
      pin: ''
    }
  }

  onNext = () => {
    const {pin} = this.state
    const {account, extra} = this.props

    this.props.onNextPressed(pin, account, extra)
>>>>>>> 1b2afc24
  }

  onChange = (pin) => {
    this.setState({
      pin
    })
  }

  render () {
    return (
      <View style={AppStyles.view}>
        <View style={AppStyles.center}>
          <TextInput
            autoFocus
            clearTextOnFocus
            editable
            fontSize={24}
            keyboardType='numeric'
            multiline={false}
            numberOfLines={1}
            onChangeText={this.onChange}
            placeholder={this.props.placeholder}
            returnKeyType='next'
            secureTextEntry
            style={AppStyles.pin}
            value={this.state.pin}
          />
          <View style={[AppStyles.buttonContainer, styles.button]}>
            <Button
              onPress={this.onNext}
              color='green'
              title='Next'
              accessibilityLabel={this.props.placeholder}
            />
          </View>
        </View>
      </View>
    )
  }
}

const styles = StyleSheet.create({
  button: {
    marginTop: 10,
    alignItems: 'center',
    justifyContent: 'center'
  }
})<|MERGE_RESOLUTION|>--- conflicted
+++ resolved
@@ -13,26 +13,11 @@
   }
 
   static defaultProps = {
-    extra: {},
     placeholder: 'Enter PIN'
   }
 
-<<<<<<< HEAD
   state = {
-    text: ''
-  }
-
-  onNext = () => {
-    const {text} = this.state
-    const {account} = this.props
-
-    this.props.onNextPressed(text, account)
-=======
-  constructor (props) {
-    super(props)
-    this.state = {
-      pin: ''
-    }
+    pin: ''
   }
 
   onNext = () => {
@@ -40,7 +25,6 @@
     const {account, extra} = this.props
 
     this.props.onNextPressed(pin, account, extra)
->>>>>>> 1b2afc24
   }
 
   onChange = (pin) => {
