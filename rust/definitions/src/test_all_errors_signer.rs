--- conflicted
+++ resolved
@@ -782,15 +782,13 @@
     // `NoNetworksAvailable` error.
     out.push(ErrorSigner::NoNetworksAvailable);
 
-<<<<<<< HEAD
     // `TempBlockMsg` error //TODO remove after message fix
     out.push(ErrorSigner::TempBlockMsg);
-=======
+
     // `TimeFormat` error.
     out.push(ErrorSigner::TimeFormat(
         time::error::Format::InvalidComponent("distance"),
     ));
->>>>>>> 50c5be6d
 
     out
 }
@@ -1182,11 +1180,8 @@
 "Wrong password."
 "Wrong password."
 "No networks available. Please load networks information to proceed."
-<<<<<<< HEAD
 "This is a message payload. Message signing is temporarily disabled in Signer."
-=======
 "Unable to produce timestamp. The distance component cannot be formatted into the requested format."
->>>>>>> 50c5be6d
 "#;
         assert!(print == print_expected, "\nReceived: {}", print);
     }
