//! Errors occuring in Signer
//!
//! Signer works with cold database only.
//!
//! All errors [`ErrorSigner`] could be displayed to user:
//! - as part of card set, generated during transaction parsing  
//! - as individual text errors through `Error` modal in `navigator`
//! - as `anyhow` errors produced by the Signer device
//!
//! For all this, the text representation of the error is needed. Error text
//! must clearly indicate what happened and what user can try to do to fix the
//! issue. Error wording must be yet polished extensively.
//!
//! This module gathers all possible [`ErrorSigner`] errors in one place, so that
//! error management is easier.
use anyhow::anyhow;
use sp_core::{crypto::SecretStringError, H256};
use time::error::Format;
#[cfg(feature = "test")]
use variant_count::VariantCount;

use crate::{
    crypto::Encryption,
    error::{
        bad_secret_string, AddressGeneration, AddressGenerationCommon, AddressKeySource,
        ErrorSource, MetadataError, MetadataSource, SpecsKeySource, TransferContent,
    },
    keyring::{AddressKey, MetaKey, NetworkSpecsKey, Order, VerifierKey},
    network_specs::{ValidCurrentVerifier, Verifier, VerifierValue},
};

/// Enum-marker indicating that error originates on the Signer side
#[derive(Debug)]
pub enum Signer {}

impl ErrorSource for Signer {
    type Error = ErrorSigner;
    type NotHex = NotHexSigner;
    type ExtraSpecsKeySource = ExtraSpecsKeySourceSigner;
    type ExtraAddressKeySource = ExtraAddressKeySourceSigner;
    type IncomingMetadataSource = IncomingMetadataSourceSigner;
    type ExtraAddressGeneration = ExtraAddressGenerationSigner;
    fn hex_to_error(what: Self::NotHex) -> Self::Error {
        ErrorSigner::Interface(InterfaceSigner::NotHex(what))
    }
    fn specs_key_to_error(
        network_specs_key: &NetworkSpecsKey,
        source: SpecsKeySource<Self>,
    ) -> Self::Error {
        match source {
            SpecsKeySource::SpecsTree => ErrorSigner::Database(DatabaseSigner::KeyDecoding(
                KeyDecodingSignerDb::NetworkSpecsKey(network_specs_key.to_owned()),
            )),
            SpecsKeySource::AddrTree(address_key) => ErrorSigner::Database(
                DatabaseSigner::KeyDecoding(KeyDecodingSignerDb::NetworkSpecsKeyAddressDetails {
                    address_key,
                    network_specs_key: network_specs_key.to_owned(),
                }),
            ),
            SpecsKeySource::Extra(ExtraSpecsKeySourceSigner::Interface) => {
                ErrorSigner::Interface(InterfaceSigner::KeyDecoding(
                    KeyDecodingSignerInterface::NetworkSpecsKey(network_specs_key.to_owned()),
                ))
            }
        }
    }
    fn address_key_to_error(
        address_key: &AddressKey,
        source: AddressKeySource<Self>,
    ) -> Self::Error {
        match source {
            AddressKeySource::AddrTree => ErrorSigner::Database(DatabaseSigner::KeyDecoding(
                KeyDecodingSignerDb::AddressKey(address_key.to_owned()),
            )),
            AddressKeySource::Extra(ExtraAddressKeySourceSigner::Interface) => {
                ErrorSigner::Interface(InterfaceSigner::KeyDecoding(
                    KeyDecodingSignerInterface::AddressKey(address_key.to_owned()),
                ))
            }
        }
    }
    fn meta_key_to_error(meta_key: &MetaKey) -> Self::Error {
        ErrorSigner::Database(DatabaseSigner::KeyDecoding(KeyDecodingSignerDb::MetaKey(
            meta_key.to_owned(),
        )))
    }
    fn metadata_mismatch(
        name_key: String,
        version_key: u32,
        name_inside: String,
        version_inside: u32,
    ) -> Self::Error {
        ErrorSigner::Database(DatabaseSigner::Mismatch(MismatchSigner::Metadata {
            name_key,
            version_key,
            name_inside,
            version_inside,
        }))
    }
    fn faulty_metadata(error: MetadataError, source: MetadataSource<Self>) -> Self::Error {
        match source {
            MetadataSource::Database { name, version } => {
                ErrorSigner::Database(DatabaseSigner::FaultyMetadata {
                    name,
                    version,
                    error,
                })
            }
            MetadataSource::Incoming(IncomingMetadataSourceSigner::ReceivedData) => {
                ErrorSigner::Input(InputSigner::FaultyMetadata(error))
            }
        }
    }
    fn specs_decoding(key: NetworkSpecsKey) -> Self::Error {
        ErrorSigner::Database(DatabaseSigner::EntryDecoding(
            EntryDecodingSigner::NetworkSpecs(key),
        ))
    }
    fn specs_genesis_hash_mismatch(key: NetworkSpecsKey, genesis_hash: H256) -> Self::Error {
        ErrorSigner::Database(DatabaseSigner::Mismatch(MismatchSigner::SpecsGenesisHash {
            key,
            genesis_hash,
        }))
    }
    fn specs_encryption_mismatch(key: NetworkSpecsKey, encryption: Encryption) -> Self::Error {
        ErrorSigner::Database(DatabaseSigner::Mismatch(MismatchSigner::SpecsEncryption {
            key,
            encryption,
        }))
    }
    fn address_details_decoding(key: AddressKey) -> Self::Error {
        ErrorSigner::Database(DatabaseSigner::EntryDecoding(
            EntryDecodingSigner::AddressDetails(key),
        ))
    }
    fn address_details_encryption_mismatch(key: AddressKey, encryption: Encryption) -> Self::Error {
        ErrorSigner::Database(DatabaseSigner::Mismatch(
            MismatchSigner::AddressDetailsEncryption { key, encryption },
        ))
    }
    fn address_details_specs_encryption_mismatch(
        address_key: AddressKey,
        network_specs_key: NetworkSpecsKey,
    ) -> Self::Error {
        ErrorSigner::Database(DatabaseSigner::Mismatch(
            MismatchSigner::AddressDetailsSpecsEncryption {
                address_key,
                network_specs_key,
            },
        ))
    }
    fn address_generation_common(error: AddressGenerationCommon) -> Self::Error {
        ErrorSigner::AddressGeneration(AddressGeneration::Common(error))
    }
    fn transfer_content_error(transfer_content: TransferContent) -> Self::Error {
        ErrorSigner::Input(InputSigner::TransferContent(transfer_content))
    }
    fn db_internal(error: sled::Error) -> Self::Error {
        ErrorSigner::Database(DatabaseSigner::Internal(error))
    }
    fn db_transaction(error: sled::transaction::TransactionError) -> Self::Error {
        ErrorSigner::Database(DatabaseSigner::Transaction(error))
    }
    fn faulty_database_types() -> Self::Error {
        ErrorSigner::Database(DatabaseSigner::EntryDecoding(EntryDecodingSigner::Types))
    }
    fn types_not_found() -> Self::Error {
        ErrorSigner::NotFound(NotFoundSigner::Types)
    }
    fn metadata_not_found(name: String, version: u32) -> Self::Error {
        ErrorSigner::NotFound(NotFoundSigner::Metadata { name, version })
    }
    fn timestamp_format(error: time::error::Format) -> Self::Error {
        ErrorSigner::TimeFormat(error)
    }
    fn empty_seed() -> Self::Error {
        ErrorSigner::SeedPhraseEmpty
    }
    fn empty_seed_name() -> Self::Error {
        ErrorSigner::SeedNameEmpty
    }
    fn show(error: &Self::Error) -> String {
        match error {
            ErrorSigner::Interface(a) => {
                let insert = match a {
                    InterfaceSigner::NotHex(b) => {
                        let insert = match b {
                            NotHexSigner::NetworkSpecsKey {input} => format!("Network specs key {}", input),
                            NotHexSigner::InputContent => String::from("Input content"),
                            NotHexSigner::AddressKey {input} => format!("Address key {}", input),
                        };
                        format!("{} is not in hexadecimal format.", insert)
                    },
                    InterfaceSigner::KeyDecoding(b) => {
                        let (insert, key) = match b {
                            KeyDecodingSignerInterface::AddressKey(x) => ("address", x.key()),
                            KeyDecodingSignerInterface::NetworkSpecsKey(x) => ("network specs", x.key()),
                        };
                        format!("Unable to parse {} key {} passed through the interface.", insert, hex::encode(key))
                    },
                    InterfaceSigner::PublicKeyLength => String::from("Public key length does not match the encryption."),
                    InterfaceSigner::HistoryPageOutOfRange{page_number, total_pages} => format!("Requested history page {} does not exist. Total number of pages {}.", page_number, total_pages),
                    InterfaceSigner::SeedNameNotMatching{address_key, expected_seed_name, real_seed_name} => format!("Expected seed name {} for address key {}. Address details in database have {} name.", expected_seed_name, hex::encode(address_key.key()), real_seed_name),
                    InterfaceSigner::LostPwd => String::from("Derivation had password, then lost it."),
                    InterfaceSigner::VersionNotU32(x) => format!("Version {} could not be converted into u32.", x),
                    InterfaceSigner::IncNotU32(x) => format!("Increment {} could not be converted into u32.", x),
                    InterfaceSigner::OrderNotU32(x) => format!("Order {} could not be converted into u32", x),
                    InterfaceSigner::FlagNotBool(x) => format!("Flag {} could not be converted into bool.", x),
                };
                format!("Error on the interface. {}", insert)
            },
            ErrorSigner::Database(a) => {
                let insert = match a {
                    DatabaseSigner::KeyDecoding(b) => {
                        let insert = match b {
                            KeyDecodingSignerDb::AddressKey(x) => format!("address key {}", hex::encode(x.key())),
                            KeyDecodingSignerDb::EntryOrder(x) => format!("history entry order {}", hex::encode(x)),
                            KeyDecodingSignerDb::MetaKey(x) => format!("meta key {}", hex::encode(x.key())),
                            KeyDecodingSignerDb::NetworkSpecsKey(x) => format!("network specs key {}", hex::encode(x.key())),
                            KeyDecodingSignerDb::NetworkSpecsKeyAddressDetails{address_key, network_specs_key} => format!("network specs key {} from network id set of address book entry with key {}", hex::encode(network_specs_key.key()), hex::encode(address_key.key())),
                        };
                        format!("Unable to parse {} from the database.", insert)
                    },
                    DatabaseSigner::Internal(e) => format!("Internal error. {}", e),
                    DatabaseSigner::Transaction(e) => format!("Transaction error. {}", e),
                    DatabaseSigner::ChecksumMismatch => String::from("Checksum mismatch."),
                    DatabaseSigner::EntryDecoding(b) => {
                        let insert = match b {
                            EntryDecodingSigner::AddressDetails(x) => format!("address details entry for key {}.", hex::encode(x.key())),
                            EntryDecodingSigner::CurrentVerifier(x) => format!("current verifier entry for key {}.", hex::encode(x.key())),
                            EntryDecodingSigner::DangerStatus => String::from("danger status entry."),
                            EntryDecodingSigner::Derivations => String::from("temporary entry with information needed to import derivations."),
                            EntryDecodingSigner::GeneralVerifier => String::from("general verifier entry."),
                            EntryDecodingSigner::HistoryEntry(x) => format!("history entry for order {}.", x.stamp()),
                            EntryDecodingSigner::NetworkSpecs(x) => format!("network specs (NetworkSpecs) entry for key {}.", hex::encode(x.key())),
                            EntryDecodingSigner::Sign => String::from("temporary entry with information needed for signing approved transaction."),
                            EntryDecodingSigner::Stub => String::from("temporary entry with information needed for accepting approved information."),
                            EntryDecodingSigner::Types => String::from("types information."),
                        };
                        format!("Unable to decode {}", insert)
                    },
                    DatabaseSigner::Mismatch(b) => {
                        let insert = match b {
                            MismatchSigner::Metadata{name_key, version_key, name_inside, version_inside} => format!("Meta key corresponds to {}{}. Stored metadata is {}{}.", name_key, version_key, name_inside, version_inside),
                            MismatchSigner::SpecsGenesisHash{key, genesis_hash} => format!("Network specs (NetworkSpecs) entry with network specs key {} has not matching genesis hash {}.", hex::encode(key.key()), hex::encode(genesis_hash)),
                            MismatchSigner::SpecsEncryption{key, encryption} => format!("Network specs (NetworkSpecs) entry with network specs key {} has not matching encryption {}.", hex::encode(key.key()), encryption.show()),
                            MismatchSigner::AddressDetailsEncryption{key, encryption} => format!("Address details entry with address key {} has not matching encryption {}.", hex::encode(key.key()), encryption.show()),
                            MismatchSigner::AddressDetailsSpecsEncryption{address_key, network_specs_key} => format!("Address details entry with address key {} has associated network specs key {} with wrong encryption.", hex::encode(address_key.key()), hex::encode(network_specs_key.key())),
                        };
                        format!("Mismatch found. {}", insert)
                    },
                    DatabaseSigner::FaultyMetadata{name, version, error} => format!("Bad metadata for {}{}. {}", name, version, error.show()),
                    DatabaseSigner::UnexpectedGenesisHash{name, genesis_hash} => format!("Network {} with genesis hash {} has some network specs entries, while there is no verifier entry.", name, hex::encode(genesis_hash)),
                    DatabaseSigner::SpecsCollision{name, encryption} => format!("More than one entry for network specs with name {} and encryption {}.", name, encryption.show()),
                    DatabaseSigner::DifferentNamesSameGenesisHash{name1, name2, genesis_hash} => format!("Different network names ({}, {}) in database for same genesis hash {}.", name1, name2, hex::encode(genesis_hash)),
                    DatabaseSigner::CustomVerifierIsGeneral(key) => format!("Network with genesis hash {} verifier is set as a custom one. This custom verifier coinsides the database general verifier and not None. This should not have happened and likely indicates database corruption.", hex::encode(key.genesis_hash())),
                    DatabaseSigner::TwoRootKeys{seed_name, encryption} => format!("More than one seed key (i.e. with empty path and without password) found for seed name {} and encryption {}.", seed_name, encryption.show()),
                    DatabaseSigner::DifferentBase58Specs{genesis_hash, base58_1, base58_2} => format!("More than one base58 prefix in network specs database entries for network with genesis hash {}: {} and {}.", hex::encode(genesis_hash), base58_1, base58_2),
                };
                format!("Database error. {}", insert)
            },
            ErrorSigner::Input(a) => {
                let insert = match a {
                    InputSigner::TransferContent(a) => a.show(),
                    InputSigner::TransferDerivations => String::from("Payload could not be decoded as derivations transfer."),
                    InputSigner::FaultyMetadata(error) => format!("Received metadata is unsuitable. {}", error.show()),
                    InputSigner::TooShort => String::from("Input is too short."),
                    InputSigner::NotSubstrate(code) => format!("Only Substrate transactions are supported. Transaction is expected to start with 0x53, this one starts with 0x{}.", code),
                    InputSigner::PayloadNotSupported(code) => format!("Payload type with code 0x{} is not supported.", code),
                    InputSigner::SameNameVersionDifferentMeta{name, version} => format!("Metadata for {}{} is already in the database and is different from the one in received payload.", name, version),
                    InputSigner::MetadataKnown{name, version} => format!("Metadata for {}{} is already in the database.", name, version),
                    InputSigner::ImportantSpecsChanged(key) => format!("Similar network specs are already stored in the database under key {}. Network specs in received payload have different unchangeable values (base58 prefix, decimals, encryption, network name, unit).", hex::encode(key.key())),
                    InputSigner::AddSpecsDifferentBase58{genesis_hash, name, base58_database, base58_input} => format!("Network {} with genesis hash {} already has entries in the database with base58 prefix {}. Received network specs have same genesis hash and different base58 prefix {}.", name, hex::encode(genesis_hash), base58_database, base58_input),
                    InputSigner::AddSpecsDifferentName{genesis_hash, name_database, name_input} => format!("Network with genesis hash {} has name {} in the database. Received network specs have same genesis hash and name {}.", hex::encode(genesis_hash), name_database, name_input),
                    InputSigner::EncryptionNotSupported(code) => format!("Payload with encryption 0x{} is not supported.", code),
                    InputSigner::BadSignature => String::from("Received payload has bad signature."),
                    InputSigner::LoadMetaUnknownNetwork{name} => format!("Network {} is not in the database. Add network specs before loading the metadata.", name),
                    InputSigner::LoadMetaNoSpecs{name, valid_current_verifier, general_verifier} => {
                        let insert = match valid_current_verifier {
                            ValidCurrentVerifier::General => format!("{} (general verifier)", general_verifier.show_error()),
                            ValidCurrentVerifier::Custom{v} => format!("{} (custom verifier)", v.show_error()),
                        };
                        format!("Network {} was previously known to the database with verifier {}. However, no network specs are in the database at the moment. Add network specs before loading the metadata.", name, insert)
                    },
                    InputSigner::LoadMetaWrongGenesisHash {name_metadata, name_specs, genesis_hash} => format!("Update payload contains metadata for network {}. Genesis hash in payload ({}) matches database genesis hash for another network, {}.", name_metadata, hex::encode(genesis_hash), name_specs),
                    InputSigner::NeedVerifier{name, verifier_value} => format!("Saved network {} information was signed by verifier {}. Received information is not signed.", name, verifier_value.show_error()),
                    InputSigner::NeedGeneralVerifier{content, verifier_value} => {
                        let insert = match content {
                            GeneralVerifierForContent::Network{name} => format!("{} network information", name),
                            GeneralVerifierForContent::Types => String::from("types information"),
                        };
                        format!("General verifier in the database is {}. Received unsigned {} could be accepted only if signed by the general verifier.", verifier_value.show_error(), insert)
                    },
                    InputSigner::LoadMetaSetVerifier{name, new_verifier_value} => format!("Network {} currently has no verifier set up. Received load_metadata message is verified by {}. In order to accept verified metadata, first download properly verified network specs.", name, new_verifier_value.show_error()),
                    InputSigner::LoadMetaVerifierChanged{name, old_verifier_value, new_verifier_value} => format!("Network {} current verifier is {}. Received load_metadata message is verified by {}. Changing verifier for the network would require wipe and reset of Signer.", name, old_verifier_value.show_error(), new_verifier_value.show_error()),
                    InputSigner::LoadMetaSetGeneralVerifier{name, new_general_verifier_value} => format!("Network {} is set to be verified by the general verifier, however, general verifier is not yet established. Received load_metadata message is verified by {}. In order to accept verified metadata and set up the general verifier, first download properly verified network specs.", name, new_general_verifier_value.show_error()),
                    InputSigner::LoadMetaGeneralVerifierChanged{name, old_general_verifier_value, new_general_verifier_value} => format!("Network {} is verified by the general verifier which currently is {}. Received load_metadata message is verified by {}. Changing the general verifier or changing the network verifier to custom would require wipe and reset of Signer.", name, old_general_verifier_value.show_error(), new_general_verifier_value.show_error()),
                    InputSigner::GeneralVerifierChanged{content, old_general_verifier_value, new_general_verifier_value} => {
                        let insert = match content {
                            GeneralVerifierForContent::Network{name} => format!("network {} specs", name),
                            GeneralVerifierForContent::Types => String::from("types information"),
                        };
                        format!("General verifier in the database is {}. Received {} could be accepted only if verified by the same general verifier. Current message is verified by {}.", old_general_verifier_value.show_error(), insert, new_general_verifier_value.show_error())
                    },
                    InputSigner::TypesKnown => String::from("Exactly same types information is already in the database."),
                    InputSigner::MessageNotReadable => String::from("Received message could not be read."),
                    InputSigner::UnknownNetwork{genesis_hash, encryption} => format!("Input generated within unknown network and could not be processed. Add network with genesis hash {} and encryption {}.", hex::encode(genesis_hash), encryption.show()),
                    InputSigner::NoMetadata{name} => format!("Input transaction is generated in network {}. Currently there are no metadata entries for it, and transaction could not be processed. Add network metadata.", name),
                    InputSigner::SpecsKnown{name, encryption} => format!("Exactly same network specs for network {} with encryption {} are already in the database.", name, encryption.show()),
                    InputSigner::AddSpecsVerifierChanged {name, old_verifier_value, new_verifier_value} => format!("Network {} current verifier is {}. Received add_specs message is verified by {}, which is neither current network verifier not the general verifier. Changing the network verifier to another non-general one would require wipe and reset of Signer.", name, old_verifier_value.show_error(), new_verifier_value.show_error()),
                    InputSigner::InvalidDerivation(x) => format!("Derivation {} has invalid format.", x),
                    InputSigner::OnlyNoPwdDerivations => String::from("Only derivations without passwords are allowed in bulk import."),
                    InputSigner::SeedNameExists(x) => format!("Seed name {} already exists.", x),
                };
                format!("Bad input data. {}", insert)
            },
            ErrorSigner::NotFound(a) => {
                match a {
                    NotFoundSigner::CurrentVerifier(verifier_key) => format!("Could not find current verifier for network with genesis hash {}.", hex::encode(verifier_key.genesis_hash())),
                    NotFoundSigner::GeneralVerifier => String::from("Could not find general verifier."),
                    NotFoundSigner::Types => String::from("Could not find types information."),
                    NotFoundSigner::NetworkSpecs(network_specs_key) => format!("Could not find network specs for network specs key {}.", hex::encode(network_specs_key.key())),
                    NotFoundSigner::NetworkSpecsForName(name) => format!("Could not find network specs for {}.", name),
                    NotFoundSigner::NetworkSpecsKeyForAddress{network_specs_key, address_key} => format!("Could not find network specs key {} in address details with key {}.", hex::encode(network_specs_key.key()), hex::encode(address_key.key())),
                    NotFoundSigner::AddressDetails(address_key) => format!("Could not find address details for address key {}.", hex::encode(address_key.key())),
                    NotFoundSigner::Metadata{name, version} => format!("Could not find metadata entry for {}{}.", name, version),
                    NotFoundSigner::DangerStatus => String::from("Could not find danger status information."),
                    NotFoundSigner::Stub => String::from("Could not find database temporary entry with information needed for accepting approved information."),
                    NotFoundSigner::Sign => String::from("Could not find database temporary entry with information needed for signing approved transaction."),
                    NotFoundSigner::Derivations => String::from("Could not find database temporary entry with information needed for importing derivations set."),
                    NotFoundSigner::HistoryEntry(x) => format!("Could not find history entry with order {}.", x.stamp()),
                    NotFoundSigner::HistoryNetworkSpecs{name, encryption} => format!("Could not find network specs for {} with encryption {} needed to decode historical transaction.", name, encryption.show()),
                    NotFoundSigner::HistoricalMetadata{name} => format!("Historical transaction was generated in network {} and processed. Currently there are no metadata entries for the network, and transaction could not be processed again. Add network metadata.", name),
                    NotFoundSigner::NetworkForDerivationsImport{genesis_hash, encryption} => format!("Unable to import derivations for network with genesis hash {} and encryption {}. Network is unknown. Please add corresponding network specs.", hex::encode(genesis_hash), encryption.show()),
                }
            },
            ErrorSigner::DeadVerifier(key) => format!("Network with genesis hash {} is disabled. It could be enabled again only after complete wipe and re-installation of Signer.", hex::encode(key.genesis_hash())),
            ErrorSigner::AddressGeneration(a) => {
                let insert = match a {
                    AddressGeneration::Common(a) => a.show(),
                    AddressGeneration::Extra(ExtraAddressGenerationSigner::RandomPhraseGeneration(e)) => format!("Could not create random phrase. {}", e),
                    AddressGeneration::Extra(ExtraAddressGenerationSigner::InvalidDerivation) =>  String::from("Invalid derivation format."),
                };
                format!("Error generating address. {}", insert)
            },
            ErrorSigner::Qr(e) => format!("Error generating qr code. {}", e),
            ErrorSigner::Parser(a) => format!("Error parsing incoming transaction content. {}", a.show()),
            ErrorSigner::AllExtensionsParsingFailed{network_name, errors} => {
                let mut insert = String::new();
                for (i,(version, parser_error)) in errors.iter().enumerate() {
                    if i>0 {insert.push(' ')}
                    insert.push_str(&format!("Parsing with {}{} metadata: {}", network_name, version, parser_error.show()));
                }
                format!("Failed to decode extensions. Please try updating metadata for {} network. {}", network_name, insert)
            },
            ErrorSigner::AddressUse(e) => format!("Error with secret string of existing address: {}.", bad_secret_string(e)),
            ErrorSigner::WrongPassword => String::from("Wrong password."),
            ErrorSigner::WrongPasswordNewChecksum(_) => String::from("Wrong password."),
            ErrorSigner::NoNetworksAvailable => String::from("No networks available. Please load networks information to proceed."),
            ErrorSigner::TimeFormat(e) => format!("Unable to produce timestamp. {}", e),
<<<<<<< HEAD
            ErrorSigner::NoKnownSeeds => String::from("There are no seeds. Please create a seed first."),
=======
            ErrorSigner::SeedPhraseEmpty => String::from("Signer expected seed phrase, but the seed phrase is empty. Please report this bug."),
            ErrorSigner::SeedNameEmpty => String::from("Signer expected seed name, but the seed name is empty. Please report this bug."),
>>>>>>> 8240750b
        }
    }
}

/// All possible errors that could occur on the Signer side.
#[derive(Debug)]
#[cfg_attr(feature = "test", derive(VariantCount))]
pub enum ErrorSigner {
    /// Communication errors on the interface between native frontend and rust
    /// backend.
    ///
    /// Associated data is [`InterfaceSigner`] with more details.
    Interface(InterfaceSigner),

    /// Errors within Signer rust-managed database.
    ///
    /// Associated data is [`DatabaseSigner`] with more details.
    Database(DatabaseSigner),

    /// Errors in received input: signable transactions, updates,
    /// user-entered content.
    ///
    /// Associated data is [`InputSigner`] with more details.
    Input(InputSigner),

    /// Something was expected to be known to Signer, but was not found.
    ///
    /// Associated data is [`NotFoundSigner`] with more details.
    NotFound(NotFoundSigner),

    /// User tried to interact with previously disabled network.
    ///
    /// Associated data is the [`VerifierKey`] of the network.
    DeadVerifier(VerifierKey),

    /// Errors with address generation.
    ///
    /// Associated data is [`AddressGeneration`] with more details.
    AddressGeneration(AddressGeneration<Signer>),

    /// Errors with static QR codes generation.
    ///
    /// Signer can produce QR codes with signatures for transactions, with
    /// [`SufficientCrypto`](crate::crypto::SufficientCrypto) exports for
    /// user-verified updates, and with address public information exports
    /// for Signer companion.
    ///
    /// Associated data is text of the error produced by the QR generator.
    Qr(String),

    /// Errors parsing a signable transactions with a given version of the
    /// metadata for given network.
    ///
    /// Associated data is [`ParserError`] with more details.
    Parser(ParserError),

    /// Error parsing extensions of a signable transaction with all available
    /// versions of metadata for given network.
    AllExtensionsParsingFailed {
        /// network name
        network_name: String,

        /// set of errors, with network version and [`ParserError`] for each
        errors: Vec<(u32, ParserError)>,
    },

    /// Error with using address already stored in the database.
    ///
    /// Associated data is
    /// [`SecretStringError`](https://docs.rs/sp-core/6.0.0/sp_core/crypto/enum.SecretStringError.html).
    AddressUse(SecretStringError),

    /// User has entered a wrong password for a passworded address.
    ///
    /// For cases when Signer database checksum is not verified.
    /// Signer log records that password was entered incorrectly.
    WrongPassword,

    /// User has entered a wrong password for a passworded address for cases
    /// when the Signer database checksum is verified.
    ///
    /// Signer log records that password was entered incorrectly.
    /// This changes the database checksum, and for the next attempt it must be
    /// updated.
    ///
    /// Associated data is the new checksum.
    WrongPasswordNewChecksum(u32),

    /// Signer has attempted an operation that requires at least one network to
    /// be loaded into Signer.
    NoNetworksAvailable,

    /// Time formatting error
    TimeFormat(Format),

<<<<<<< HEAD
    /// Signer has no seeds in storage. User tried an action that needs at least
    /// one seed.
    NoKnownSeeds,
=======
    /// Signer tried to use empty seed phrase, likely a bug on the interface
    SeedPhraseEmpty,

    /// Signer got empty seed name, likely a bug on the interface
    SeedNameEmpty,
>>>>>>> 8240750b
}

impl ErrorSigner {
    /// Signer side errors could be exported into native interface, before that
    /// they must be transformed into anyhow errors.
    pub fn anyhow(&self) -> anyhow::Error {
        anyhow!(<Signer>::show(self))
    }
}

/// Communication errors on the interface between native frontend and rust
/// backend
///
/// [`InterfaceSigner`] error means that rust backend can not process the
/// information sent by the frontend.
///
/// Signer rust backend sends data into frontend as [`ActionResult`]s. Frontend
/// displays them, and can send back into rust some parts of the data of
/// the user input.
///
/// Data that user can type from keyboard is processed as is, it does not
/// cause errors on the interface.
#[derive(Debug)]
#[cfg_attr(feature = "test", derive(VariantCount))]
pub enum InterfaceSigner {
    /// Received string is not hexadecimal, and could not be transformed into
    /// `Vec<u8>`.
    ///
    /// Associated data is [`NotHexSigner`] with more details.
    NotHex(NotHexSigner),

    /// Received database key could not be decoded.
    ///
    /// Associated data is [`KeyDecodingSignerInterface`] with more details.
    KeyDecoding(KeyDecodingSignerInterface),

    /// Received public key length is different from the one expected for
    /// given encryption algorithm.
    PublicKeyLength,

    /// Requested history page number exceeds the total number of pages.
    // TODO: error possibly would become obsolete
    HistoryPageOutOfRange { page_number: u32, total_pages: u32 },

    /// To generate QR code with public address information export, Signer
    /// receives both seed name and
    /// [`MultiSigner`](https://docs.rs/sp-runtime/6.0.0/sp_runtime/enum.MultiSigner.html)
    /// from the navigation state `Navstate`.
    /// `MultiSigner` gets transformed into [`AddressKey`] and corresponds to
    /// [`AddressDetails`](crate::users::AddressDetails) that are exported.
    /// `AddressDetails` also contain `seed_name` field, that must coincide
    /// with the one received directly from the navigator.
    /// This error appears if the seed names are different.
    SeedNameNotMatching {
        /// address key for which the export is done
        address_key: AddressKey,

        /// seed name, from the navigator
        expected_seed_name: String,

        /// seed name, from the `AddressDetails`
        real_seed_name: String,
    },

    /// User was creating the derivation with password, and thus moved into
    /// `PasswordConfirm` modal, however, the password was not found when
    /// cutting password from the path.
    LostPwd,

    /// Received from interface network metadata version could not be parsed
    /// as `u32`.
    ///
    /// Associated content is the received data as a string.
    VersionNotU32(String),

    /// Received from interface increment for address generation could not
    /// be parsed as `u32`.
    ///
    /// Associated content is the received data as a string.
    IncNotU32(String),

    /// Received from interface history log order could not be parsed as `u32`.
    ///
    /// Associated content is the received data as a string.
    OrderNotU32(String),

    /// Received from interface boolean flag could not be parsed as `bool`.
    ///
    /// Associated content is the received data as a string.
    FlagNotBool(String),
}

/// `NotHex` errors occuring on the Signer side
///
/// Expected to receive hexadecimal string from the interface, got something
/// different. [`NotHexSigner`] specifies, what was expected.
#[derive(Debug)]
#[cfg_attr(feature = "test", derive(VariantCount))]
pub enum NotHexSigner {
    /// [`NetworkSpecsKey`] is not hexadecimal, associated data is input string
    /// as it is received.
    NetworkSpecsKey { input: String },

    /// Received signable transaction or update are not hexadecimal.
    InputContent,

    /// [`AddressKey`] is not hexadecimal, associated data is input string as
    /// it is received.
    AddressKey { input: String },
}

/// Source of damaged [`NetworkSpecsKey`], exclusive for the Signer side
#[derive(Debug)]
pub enum ExtraSpecsKeySourceSigner {
    /// Damaged [`NetworkSpecsKey`] is from the interface.
    Interface,
}

/// Source of damaged [`AddressKey`], exclusive for the Signer side
#[derive(Debug)]
pub enum ExtraAddressKeySourceSigner {
    /// Damaged [`AddressKey`] is from the interface.
    Interface,
}

/// Source of damaged metadata, exclusive for the Signer side
#[derive(Debug)]
pub enum IncomingMetadataSourceSigner {
    /// Damaged metadata is received through QR code update.
    ReceivedData,
}

/// Errors decoding database keys received from the frontend on the Signer
/// side
#[derive(Debug)]
#[cfg_attr(feature = "test", derive(VariantCount))]
pub enum KeyDecodingSignerInterface {
    /// [`AddressKey`] received from the frontend was a valid hexadecimal, but
    /// turned out to be a damaged database key with invalid content.
    ///
    /// This error indicates that [`AddressKey`] content could not be processed
    /// to get
    /// [`MultiSigner`](https://docs.rs/sp-runtime/6.0.0/sp_runtime/enum.MultiSigner.html)
    /// value.
    ///
    /// Associated data is the damaged `AddressKey`.
    AddressKey(AddressKey),

    /// [`NetworkSpecsKey`] received from the frontend was a valid hexadecimal, but
    /// turned out to be a damaged database key with invalid content.
    ///
    /// This error indicates that [`NetworkSpecsKey`] content could not be processed
    /// to get from it [`Encryption`] and network genesis hash.
    ///
    /// Associated data is the damaged `NetworkSpecsKey`.
    NetworkSpecsKey(NetworkSpecsKey),
}

/// Errors in the database content on the Signer side
///
/// Describes errors with already existing database content (e.g. damaged keys,
/// damaged values, various mismatches, data that could not have been added to
/// the database in the first place etc).
///
/// Note that [`NotFoundSigner`] is a separate set of errors. Things **not
/// found** are kept separately here from things **damaged**.
#[derive(Debug)]
#[cfg_attr(feature = "test", derive(VariantCount))]
pub enum DatabaseSigner {
    /// Key used in one of the database trees has invalid content, and could
    /// not be decoded.
    ///
    /// Associated data is [`KeyDecodingSignerDb`] with more details.
    KeyDecoding(KeyDecodingSignerDb),

    /// Database [`Error`](https://docs.rs/sled/0.34.6/sled/enum.Error.html).
    ///
    /// Could happen, for example, when opening the database, loading trees,
    /// reading values etc.
    Internal(sled::Error),

    /// Database
    /// [`TransactionError`](https://docs.rs/sled/0.34.6/sled/transaction/enum.TransactionError.html).
    ///
    /// Could happen when making transactions in multiple trees simultaneously.
    Transaction(sled::transaction::TransactionError),

    /// Database checksum does not match the expected value.
    ChecksumMismatch,

    /// Value found in one of the database trees has invalid content, and could
    /// not be decoded.
    ///
    /// Associated data is [`EntryDecodingSigner`] with more details.
    EntryDecoding(EntryDecodingSigner),

    /// Data retrieved from the database contains some internal contradictions,
    /// could not have been written in the database this way, and is therefore
    /// likely indicating the database corruption.
    ///
    /// Associated data is [`MismatchSigner`] with more details.
    Mismatch(MismatchSigner),

    /// Network metadata that already is in the database, is damaged.
    ///
    /// Unsuitable metadata could not be put in the database in the first place,
    /// finding one would mean the database got corrupted.
    FaultyMetadata {
        /// network name, from [`MetaKey`]
        name: String,

        /// network version, from [`MetaKey`]
        version: u32,

        /// what exactly is wrong with the metadata
        error: MetadataError,
    },

    /// Network has no entry for
    /// [`CurrentVerifier`](crate::network_specs::CurrentVerifier) under
    /// `verifier_key` in `VERIFIERS` tree of the database, however, the
    /// corresponding genesis hash is encountered in a
    /// [`NetworkSpecs`](crate::network_specs::NetworkSpecs) entry under
    /// `network_specs_key` in `SPECSTREE` tree of the database.
    /// No network specs record can get into database without the verifier
    /// entry, and the verifier could not be removed while network specs still
    /// remain, so this indicates the database got corrupted.
    UnexpectedGenesisHash {
        /// network name
        name: String,

        /// network genesis hash
        genesis_hash: H256,
    },

    /// More than one entry found for network specs with given `name` and
    /// `encryption`, when trying to parse transaction from historical record.
    // TODO: goes obsolete if we add `genesis_hash` field to `SignDisplay`
    SpecsCollision {
        /// network name
        name: String,

        /// network supported encryption
        encryption: Encryption,
    },

    /// While searching for all networks with same genesis hash, found that
    /// there are networks with same genesis hash, but different names.
    DifferentNamesSameGenesisHash {
        name1: String,
        name2: String,
        genesis_hash: H256,
    },

    /// Network [`CurrentVerifier`](crate::network_specs::CurrentVerifier) is
    /// `ValidCurrentVerifier::Custom(_)`, but the custom verifier value
    /// coincides with the general verifier.
    ///
    /// Associated data is [`VerifierKey`] corresponding to faulty entry.
    CustomVerifierIsGeneral(VerifierKey),

    /// Database has two seed addresses (i.e. with empty derivation path and no
    /// password) for same seed name and [`Encryption`]
    ///
    /// This indicates the database corruption, since the encrypion method,
    /// seed name and derivation path strictly determine the public key.
    TwoRootKeys {
        /// seed name
        seed_name: String,

        /// encryption algorithm for which two seed keys were found
        encryption: Encryption,
    },

    /// Network specs entries have same genesis hash, but different base58 prefix
    DifferentBase58Specs {
        genesis_hash: H256,
        base58_1: u16,
        base58_2: u16,
    },
}

/// Errors decoding database keys on the Signer side
///
/// `IVec` value of the database key could be unfallably transformed into the
/// contents of the corresponding key from the [`keyring`](crate::keyring)
/// module. All these keys were, however, generated using certain information,
/// and if this information could not be extracted from the key, it indicates
/// that the database is damaged and results in [`KeyDecodingSignerDb`] error.
#[derive(Debug)]
#[cfg_attr(feature = "test", derive(VariantCount))]
pub enum KeyDecodingSignerDb {
    /// [`AddressKey`] from the database could not be processed.
    ///
    /// Associated data is the damaged `AddressKey`.
    AddressKey(AddressKey),

    /// [`Order`](crate::keyring::Order) could not be generated from the
    /// database key.
    ///
    /// Associated data is the damaged database key in `Vec<u8>` format.
    EntryOrder(Vec<u8>),

    /// [`MetaKey`] from the database could not be processed.
    ///
    /// Associated data is the damaged `MetaKey`.
    MetaKey(MetaKey),

    /// [`NetworkSpecsKey`] encountered as a key in database tree `SPECSTREE`
    /// could not be processed.
    ///
    /// Associated data is the damaged `NetworkSpecsKey`.
    NetworkSpecsKey(NetworkSpecsKey),

    /// [`NetworkSpecsKey`] encountered as one of the entries in `network_id`
    /// field of the [`AddressDetails`](crate::users::AddressDetails) could not
    /// be processed.
    NetworkSpecsKeyAddressDetails {
        /// [`AddressKey`] corresponding to `AddressDetails` that contain the
        /// damaged `NetworkSpecsKey`
        address_key: AddressKey,

        /// damaged `NetworkSpecsKey`
        network_specs_key: NetworkSpecsKey,
    },
}

/// Errors decoding database entry content on the Signer side
///
/// Database stores most of the values SCALE-encoded, and to be used they must
/// be decoded. If the decoding fails, it indicates that the database is
/// damaged.
#[derive(Debug)]
#[cfg_attr(feature = "test", derive(VariantCount))]
pub enum EntryDecodingSigner {
    /// Database entry could not be decoded as
    /// [`AddressDetails`](crate::users::AddressDetails).
    ///
    /// Associated data is the corresponding [`AddressKey`].
    AddressDetails(AddressKey),

    /// Database entry could not be decoded as
    /// [`CurrentVerifier`](crate::network_specs::CurrentVerifier).
    ///
    /// Associated data is the corresponding [`VerifierKey`].
    CurrentVerifier(VerifierKey),

    /// Database entry in `SETTREE` tree of the Signer database stored under
    /// the key `DANGER` could not be processed as a valid
    /// [`DangerRecord`](crate::danger::DangerRecord).
    DangerStatus,

    /// Temporary database entry in `TRANSACTION` tree of the Signer database
    /// under the key `DRV`, used to store the derivation import data,
    /// could not be decoded.
    Derivations,

    /// General verifier information, i.e. encoded
    /// [`Verifier`](crate::network_specs::Verifier) stored in `SETTREE` tree
    /// of the Signer database under the key `GENERALVERIFIER`,
    /// could not be decoded.
    GeneralVerifier,

    /// History log [`Entry`](crate::history::Entry) stored in `HISTORY` tree
    /// of the Signer database under the key [`Order`](crate::keyring::Order)
    /// could not be decoded.
    ///
    /// Associated data is the corresponding [`Order`].
    HistoryEntry(Order),

    /// Database entry could not be decoded as
    /// [`NetworkSpecs`](crate::network_specs::NetworkSpecs).
    ///
    /// Associated data is the corresponding [`NetworkSpecsKey`].
    NetworkSpecs(NetworkSpecsKey),

    /// Temporary database entry in `TRANSACTION` tree of the Signer database
    /// under the key `SIGN`, used to store the signable transaction data
    /// awaiting for the user approval, could not be decoded.
    Sign,

    /// Temporary database entry in `TRANSACTION` tree of the Signer database
    /// under the key `STUB`, used to store the update data awaiting for the
    /// user approval, could not be decoded.
    Stub,

    /// Types information, i.e. encoded `Vec<TypeEntry>` stored in `SETTREE`
    /// tree of the Signer database under the key `TYPES`, could not be decoded.
    Types,
}

/// Mismatch errors within database on the Signer side
///
/// Data could be recorded in the Signer database only in ordered fasion, i.e.
/// with keys corresponding to the data stored in the encoded values etc.
/// If the data retrieved from the database contains some internal
/// contradictions, it indicates the database corruption.
#[derive(Debug)]
#[cfg_attr(feature = "test", derive(VariantCount))]
pub enum MismatchSigner {
    /// Network name and/or network version in [`MetaKey`] do not match the
    /// network name and network version from `Version` constant, `System`
    /// pallet of the metadata stored under this `MetaKey`.
    Metadata {
        /// network name as it is in the key
        name_key: String,

        /// network version as it is in the key
        version_key: u32,

        /// network name as it is in the metadata
        name_inside: String,

        /// network version as it is in the metadata
        version_inside: u32,
    },

    /// [`NetworkSpecsKey`] is built using network genesis hash and [`Encryption`].
    /// [`NetworkSpecs`](crate::network_specs::NetworkSpecs) entry stored under
    /// this `NetworkSpecsKey` contains `genesis_hash` field with a different
    /// genesis hash.
    SpecsGenesisHash {
        /// [`NetworkSpecsKey`] corresponding to mismatching data
        key: NetworkSpecsKey,

        /// genesis hash as it is in the `NetworkSpecs`
        // TODO: could be [u8; 32] array here; we may want to decide and fix in
        // several places if the genesis hash may at all be something different
        // from [u8;32] array
        genesis_hash: H256,
    },

    /// [`NetworkSpecsKey`] is built using network genesis hash and [`Encryption`].
    /// [`NetworkSpecs`](crate::network_specs::NetworkSpecs) entry stored under
    /// this `NetworkSpecsKey` contains `encryption` field with a different
    /// [`Encryption`].
    SpecsEncryption {
        /// [`NetworkSpecsKey`] corresponding to mismatching data
        key: NetworkSpecsKey,

        /// [`Encryption`] as it is in the `NetworkSpecs`
        encryption: Encryption,
    },

    /// [`AddressKey`] has an associated [`Encryption`].
    /// [`AddressDetails`](crate::users::AddressDetails) entry stored under
    /// this `AddressKey` contains `encryption` field with a different
    /// [`Encryption`].
    AddressDetailsEncryption {
        /// [`AddressKey`] corresponding to mismatching data
        key: AddressKey,

        /// [`Encryption`] as it is in the `AddressDetails`
        encryption: Encryption,
    },

    /// [`AddressKey`] has an associated [`Encryption`].
    /// [`AddressDetails`](crate::users::AddressDetails) entry stored under
    /// this `AddressKey` contains `network_id` field with a set of
    /// [`NetworkSpecsKey`] values corresponding to networks in which this
    /// address exists. [`NetworkSpecsKey`] is built using network genesis hash
    /// and `Encryption`.
    ///
    /// If the `Encryption` value from one of `NetworkSpecsKey` values is
    /// different from `Encryption` assocaited with `AddressKey`, this error
    /// appears.
    AddressDetailsSpecsEncryption {
        /// [`AddressKey`] corresponding to mismatching data
        address_key: AddressKey,

        /// [`NetworkSpecsKey`] having `Encryption` different from the one
        /// associated with `AddressKey`
        network_specs_key: NetworkSpecsKey,
    },
}

/// Errors in the input received by the Signer
#[derive(Debug)]
#[cfg_attr(feature = "test", derive(VariantCount))]
pub enum InputSigner {
    /// Updating transaction with `add_specs`, `load_metadata` or `load_types`
    /// content, as declared by the prelude, could not be decoded.
    ///
    /// Associated data is [`TransferContent`] specifying what content was
    /// expected to be.
    TransferContent(TransferContent),

    /// Updating transaction with `derivation` content, as declared by the
    /// prelude, could not be decoded.
    TransferDerivations,

    /// Network metadata received in `load_metadata` is not suitable for use
    /// in Signer.
    ///
    /// Associated data is [`MetadataError`] specifying what exactly is
    /// unacceplable with incoming metadata.
    FaultyMetadata(MetadataError),

    /// Received transaction is unexpectedly short, more bytes were expected.
    TooShort,

    /// All transactions are expected to be the Substrate ones, starting with
    /// hexadecimal `53`.
    ///
    /// Associated data is the first two elements of the hexadecimal string in
    /// received transaction.
    NotSubstrate(String),

    /// There is a limited number of payloads supported by the Signer. Payload
    /// type is declared in the transaction prelude `53xxyy` in `yy` part.
    ///
    /// Currently supported payloads are:
    ///
    /// - `00` mortal signable transaction
    /// - `02` immortal signable transaction
    /// - `03` text message
    /// - `80` `load_metadata` update
    /// - `81` `load_types` update
    /// - `c1` `add_specs` update
    /// - `de` `derivations` update
    /// - `f0` print all available cards (testing tool)
    ///
    /// Other codes are not supported, the error associated data contains the
    /// hexadecimal string with unsupported payload code.
    PayloadNotSupported(String),

    /// Network name and version from metadata received in `load_metadata`
    /// message already have a corresponding entry in `METATREE` tree of the
    /// Signer database. However, the received metadata is different from
    /// the one already stored in the database.
    SameNameVersionDifferentMeta {
        /// network name (identical for received and for stored metadata)
        name: String,

        /// network version (identical for received and for stored metadata)
        version: u32,
    },

    /// Network name and version from metadata received in `load_metadata`
    /// message already have a corresponding entry in `METATREE` tree of the
    /// Signer database, with exactly same metadata.
    ///
    /// Not exactly an error, but Signer can't do anything and complains.
    MetadataKnown {
        /// network name (identical for received and for stored metadata)
        name: String,

        /// network version (identical for received and for stored metadata)
        version: u32,
    },

    /// [`NetworkSpecsToSend`](crate::network_specs::NetworkSpecsToSend)
    /// received in `add_specs` payload are for a network that already has
    /// [`NetworkSpecs`](crate::network_specs::NetworkSpecs) entry in
    /// the `SPECSTREE` tree of the Signer database with **same**
    /// [`NetworkSpecsKey`], and the permanent components of the network
    /// specs stores and received are different.
    ///
    /// The components that could not be changed by an update, without removing
    /// the network completely, are:
    ///
    /// - `base58prefix`, network-associated base58 prefix  
    /// - `decimals`  
    /// - `name`, network name, as it appears in the network metadata  
    /// - `unit`
    ImportantSpecsChanged(NetworkSpecsKey),

    /// [`NetworkSpecsToSend`](crate::network_specs::NetworkSpecsToSend)
    /// received in `add_specs` payload are for a network that already has
    /// [`NetworkSpecs`](crate::network_specs::NetworkSpecs) entry in
    /// the `SPECSTREE` tree of the Signer database with not necessarily
    /// same encryption, i.e. **possibly different** [`NetworkSpecsKey`],
    /// and base58 prefix in stored network specs is different from the base58
    /// prefix in the received ones.
    AddSpecsDifferentBase58 {
        genesis_hash: H256,
        name: String,
        base58_database: u16,
        base58_input: u16,
    },

    /// [`NetworkSpecsToSend`](crate::network_specs::NetworkSpecsToSend)
    /// received in `add_specs` payload are for a network that already has
    /// [`NetworkSpecs`](crate::network_specs::NetworkSpecs) entry in
    /// the `SPECSTREE` tree of the Signer database with not necessarily
    /// same encryption, i.e. **possibly different** [`NetworkSpecsKey`],
    /// and network name in stored network specs is different from the network
    /// name in the received ones.
    AddSpecsDifferentName {
        genesis_hash: H256,
        name_database: String,
        name_input: String,
    },

    /// There is a limited number of encryption algorithms supported by the
    /// Signer. Encryption algorithm is declared in the transaction prelude
    /// `53xxyy` in `xx` part.
    ///
    /// For signable transactions (i.e. with prelude `53xx00`, `53xx02` and
    /// `53xx03`) currently supported encryption algorithms are:
    ///
    /// - `00` for `Ed25519`
    /// - `01` for `Sr25519`
    /// - `02` for `Ecdsa`
    ///
    /// In signable transaction the encryption algorithm corresponds to the
    /// encryption associated with the address that generated the transaction
    /// and can sign it (and thus to the encryption supported by the network
    /// in which the transaction is generated).
    ///
    /// Update transactions have currently supported encryption codes:
    ///
    /// - `00` for `Ed25519`
    /// - `01` for `Sr25519`
    /// - `02` for `Ecdsa`
    /// - `ff` for unsigned update transactions
    ///
    /// In signed update transactions the encryption code indicates which
    /// algorithm to use for update signature verification.
    ///
    /// Unsigned update transactions have no associated signature, are not
    /// checked and are strongly discouraged.
    ///
    /// Other encryption codes are not supported, the error associated data
    /// contains the hexadecimal string with unsupported encryption code.
    EncryptionNotSupported(String),

    /// Update payload signature is invalid for given public key, encryption
    /// algorithm and payload content
    BadSignature,

    /// User attempted to load into Signer the metadata for the network that
    /// has no [`CurrentVerifier`](crate::network_specs::CurrentVerifier) entry
    /// in the `VERIFIERS` tree of the Signer database.
    LoadMetaUnknownNetwork {
        /// network name as it is in the received metadata
        name: String,
    },

    /// User attempted to load into Signer the metadata for the network that
    /// has no associated [`NetworkSpecs`](crate::network_specs::NetworkSpecs)
    /// entries in the `SPECSTREE` tree of the Signer database, although it has
    /// an associated
    /// [`ValidCurrentVerifier`](crate::network_specs::ValidCurrentVerifier),
    /// i.e. it was known to user at some point and never disabled.
    LoadMetaNoSpecs {
        /// network name as it is in the received metadata
        name: String,

        /// network-associated
        /// [`ValidCurrentVerifier`](crate::network_specs::ValidCurrentVerifier)
        valid_current_verifier: ValidCurrentVerifier,

        /// Signer general verifier
        general_verifier: Verifier,
    },

    /// User attempted to load into Signer the metadata for the network that
    /// has a [`NetworkSpecs`](crate::network_specs::NetworkSpecs) entry in the
    /// `SPECSTREE` tree of the Signer database, but specs have a different
    /// network name.
    ///
    /// Most likely, wrong genesis hash was attached to the metadata update.
    ///
    /// Since the network metadata in `METATREE` is identified by network name,
    /// and verifier is identified by the genesis hash, this should be checked
    /// on `load_metadata`.
    LoadMetaWrongGenesisHash {
        /// network name as it is in the received metadata
        name_metadata: String,

        /// network name as it is in the network specs for genesis hash
        name_specs: String,

        /// genesis hash from the `load_metadata` payload, that was used to find
        /// the network specs and verifier information
        genesis_hash: H256,
    },

    /// Received `add_specs` or `load_metadata` update payload is not verified.
    ///
    /// Network, however, was verified previuosly by verifier with certain
    /// [`VerifierValue`] and corresponding entry in `VERIFIERS` tree of the
    /// database is
    /// `CurrentVerifier::Valid(ValidCurrentVerifier::Custom(Some(verifier_value)))`.
    ///
    /// Signer does not allow downgrading the verifiers.
    NeedVerifier {
        /// network name
        name: String,

        /// expected verifier for this network
        verifier_value: VerifierValue,
    },

    /// Received update payload is not verified, although the verification by
    /// currently used general verifier with certain [`VerifierValue`] was
    /// expected.
    ///
    /// Network has entry in `VERIFIERS` tree of the database with
    /// `CurrentVerifier::Valid(ValidCurrentVerifier::General)`.
    NeedGeneralVerifier {
        /// payload that requires general verifier
        content: GeneralVerifierForContent,

        /// [`VerifierValue`] currently associated with the general verifier,
        /// expected verifier for the data
        verifier_value: VerifierValue,
    },

    /// Received `load_metadata` update payload is signed.
    ///
    /// Network has entry in `VERIFIERS` tree of the database with
    /// `CurrentVerifier::Valid(ValidCurrentVerifier::Custom(None))`, i.e. it was
    /// never verified previously and its network specs were loaded unverified.
    ///
    /// Verified `add_specs` must be loaded before any verified `load_metadata`.
    LoadMetaSetVerifier {
        /// network name
        name: String,

        /// [`VerifierValue`] that has signed the update payload
        new_verifier_value: VerifierValue,
    },

    /// Received `load_metadata` update payload is signed by `new_verifier_value`.
    ///
    /// Network has entry in `VERIFIERS` tree of the database with
    /// `CurrentVerifier::Valid(ValidCurrentVerifier::Custom(Some(old_verifier_value)))`,
    /// but `new_verifier_value` and `old_verifier_value` are different, and
    /// `new_verifier_value` is not the general verifier.
    ///
    /// Custom verifier could be upgraded only to general one, see
    /// [here](crate::network_specs), and during that network specs must be
    /// updated prior to loading the metadata.
    LoadMetaVerifierChanged {
        /// network name
        name: String,

        /// [`VerifierValue`] for the network in the database
        old_verifier_value: VerifierValue,

        /// [`VerifierValue`] for the payload
        new_verifier_value: VerifierValue,
    },

    /// Received `load_metadata` update payload is signed by
    /// `new_general_verifier_value`.
    ///
    /// Network has entry in `VERIFIERS` tree of the database with
    /// `CurrentVerifier::Valid(ValidCurrentVerifier::General)`,
    /// and database value for general verifier is `None`, i.e. the network
    /// specs for this network are not verified.
    ///
    /// Verified `add_specs` must be loaded before any verified `load_metadata`.
    LoadMetaSetGeneralVerifier {
        /// network name
        name: String,

        /// [`VerifierValue`] that has signed the payload instead of the
        /// known general verifier
        new_general_verifier_value: VerifierValue,
    },

    /// Received `load_metadata` update payload is signed by
    /// `new_general_verifier_value`.
    ///
    /// Network has entry in `VERIFIERS` tree of the database with
    /// `CurrentVerifier::Valid(ValidCurrentVerifier::General)`,
    /// and database value for general verifier is
    /// `Some(old_general_verifier_value)`.
    ///
    /// General verifier with assigned [`VerifierValue`] could not be changed
    /// without Signer wipe. If the Signer is reset with no general verifier,
    /// and the network in question is the default one (currently Pokadot,
    /// Kusama, and Westend), the network will still be recorded as the one
    /// verified by the general verifier and accepting verified `add_specs` for
    /// it would result in setting the general verifier. If the network is not
    /// the default one and if by the time its `add_specs` are loaded the
    /// general verifier already has an associated `VerifierValue`, loading
    /// verified `add_specs` would result in the network having custom verifier.
    LoadMetaGeneralVerifierChanged {
        /// network name
        name: String,

        /// general verifier associated `VerifierValue` in the database
        old_general_verifier_value: VerifierValue,

        /// `VerifierValue` that was used to sign the update
        new_general_verifier_value: VerifierValue,
    },

    /// Received `add_specs` or `load_types` is signed by
    /// `new_general_verifier_value`.
    // TODO: maybe combine with the LoadMetaGeneralVerifierChanged,
    // modify GeneralVerifierForContent into 3 variants
    GeneralVerifierChanged {
        /// payload that requires general verifier
        content: GeneralVerifierForContent,

        /// general verifier associated `VerifierValue` in the database
        old_general_verifier_value: VerifierValue,

        /// `VerifierValue` that was used to sign the update
        new_general_verifier_value: VerifierValue,
    },

    /// Types information received in the `load_types` payload is exactly
    /// same, as the one already stored in the `SETTREE` tree of the database
    /// under the key `TYPES`.
    ///
    /// Not exactly an error, but Signer can't do anything and complains.
    TypesKnown,

    /// Text message received as a part of signable transaction with `53xx03`
    /// prelude could not be transformed into a valid `String`.
    MessageNotReadable,

    /// Received signable transaction (with prelude `53xx00`, `53xx02` or
    /// `53xx03`) is generated in the network that has no corresponding
    /// [`NetworkSpecs`](crate::network_specs::NetworkSpecs) entry in the
    /// `SPECSTREE` tree of the database.
    UnknownNetwork {
        /// network genesis hash
        genesis_hash: H256,

        /// encryption algorithm supported by the network
        encryption: Encryption,
    },

    /// Received transaction that should be parsed prior to approval (with
    /// prelude `53xx00` or `53xx02`) is generated in the network that has no
    /// metadata entries in the `METATREE` tree of the database.
    ///
    /// Without metadata the transaction could not be decoded.
    NoMetadata { name: String },

    /// [`NetworkSpecsToSend`](crate::network_specs::NetworkSpecs) from the
    /// received `add_specs` payload already have an entry in `SPECSTREE` tree
    /// of the database.
    ///
    /// Not exactly an error, but Signer can't do anything and complains.
    SpecsKnown {
        /// network name
        name: String,

        /// network [`Encryption`]
        encryption: Encryption,
    },

    /// Received `add_specs` update payload is signed by `new_verifier_value`.
    ///
    /// Network has entry in `VERIFIERS` tree of the database with
    /// `CurrentVerifier::Valid(ValidCurrentVerifier::Custom(Some(old_verifier_value)))`,
    /// but `new_verifier_value` and `old_verifier_value` are different, and
    /// `new_verifier_value` is not the general verifier.
    ///
    /// Custom verifier could be upgraded only to general one, see
    /// [here](crate::network_specs).
    AddSpecsVerifierChanged {
        /// network name
        name: String,

        /// [`VerifierValue`] for the network in the database
        old_verifier_value: VerifierValue,

        /// [`VerifierValue`] for the payload
        new_verifier_value: VerifierValue,
    },

    /// Received `derivations` update payload contains an invalid derivation.
    ///
    /// Associated data is the derivation that could not be used as a `String`.
    InvalidDerivation(String),

    /// Received `derivations` update payload contains a derivation with a password.
    OnlyNoPwdDerivations,

    /// User has tried to create new seed with already existing seed name.
    ///
    /// Note: this is only input error that is caused by the user-typed input.
    ///
    /// Associated data is the proposed seed name that is already known to Signer.
    SeedNameExists(String),
}

/// Content that should have been verified by the general verifier
#[derive(Debug)]
#[cfg_attr(feature = "test", derive(VariantCount))]
pub enum GeneralVerifierForContent {
    /// Network data.
    /// Associated data is the network name.
    Network { name: String },

    /// Types information.
    Types,
}

/// Errors when something was needed from the Signer database and was not found
///
/// Not necessarily the database failure, could be just not updated Signer
/// as well.
#[derive(Debug)]
#[cfg_attr(feature = "test", derive(VariantCount))]
pub enum NotFoundSigner {
    /// [`CurrentVerifier`](crate::network_specs::CurrentVerifier) for a
    /// network in `VERIFIERS` tree of the Signer database.
    ///
    /// Associated data is the [`VerifierKey`] used for the search.
    CurrentVerifier(VerifierKey),

    /// General verifier [`Verifier`](crate::network_specs::Verifier) information
    /// stored in `SETTREE` tree of the database under key `GENERALVERIFIER`.
    ///
    /// Missing general verifier always indicates the database corruption.
    GeneralVerifier,

    /// Types information stored in `SETTREE` tree of the database under key
    /// `TYPES`.
    ///
    /// Could be missing if user has deleted it.
    Types,

    /// [`NetworkSpecs`](crate::network_specs::NetworkSpecs) for a network
    /// in `SPECSTREE` tree of the Signer database, searched by
    /// [`NetworkSpecsKey`].
    ///
    /// Associated data is the `NetworkSpecsKey` used for the search.
    NetworkSpecs(NetworkSpecsKey),

    /// [`NetworkSpecs`](crate::network_specs::NetworkSpecs) for a network
    /// in `SPECSTREE` tree of the Signer database, searched by
    /// network name.
    ///
    /// Associated data is the network name.
    NetworkSpecsForName(String),

    /// [`NetworkSpecsKey`] of a network in `network_id` field of the
    /// [`AddressDetails`](crate::users::AddressDetails) corresponding to
    /// [`AddressKey`].
    ///
    /// This happens when the derivation is created in some other network(s), but
    /// not in the given network. This way the `AddressKey` is in the database,
    /// but the address in the network is not.
    NetworkSpecsKeyForAddress {
        /// [`NetworkSpecsKey`] of the network that is not available
        network_specs_key: NetworkSpecsKey,

        /// [`AddressKey`] for which the address in the network was expected to
        /// exist
        address_key: AddressKey,
    },

    /// [`AddressDetails`](crate::users::AddressDetails) for [`AddressKey`] in
    /// `ADDRTREE` tree of the Signer database.
    ///
    /// Associated data is the `AddressKey` used for search.
    AddressDetails(AddressKey),

    /// Network metadata in `METATREE` tree of the Signer database, for network
    /// name and version combination.
    Metadata {
        /// network name
        name: String,

        /// network version
        version: u32,
    },

    /// [`DangerRecord`](crate::danger::DangerRecord) information
    /// stored in `SETTREE` tree of the database under key `DANGER`.
    ///
    /// Missing `DangerRecord` always indicates the database corruption.
    DangerStatus,

    /// Temporary database entry in `TRANSACTION` tree of the Signer database
    /// under the key `STUB`, used to store the update data awaiting for the
    /// user approval.
    ///
    /// Missing `Stub` when it is expected always indicates the database
    /// corruption.
    Stub,

    /// Temporary database entry in `TRANSACTION` tree of the Signer database
    /// under the key `SIGN`, used to store the signable transaction data
    /// awaiting for the user approval.
    ///
    /// Missing `Sign` when it is expected always indicates the database
    /// corruption.
    Sign,

    /// Temporary database entry in `TRANSACTION` tree of the Signer database
    /// under the key `DRV`, used to store the derivation import data.
    ///
    /// Missing `Derivations` when it is expected always indicates the database
    /// corruption.
    Derivations,

    /// History log [`Entry`](crate::history::Entry) from `HISTORY` tree of the
    /// Signer database.
    ///
    /// Associated data is the [`Order`] used for search.
    HistoryEntry(Order),

    /// [`NetworkSpecs`](crate::network_specs::NetworkSpecs) needed to parse
    /// historical transactions saved into history log, searched by network
    /// name and encryption.
    HistoryNetworkSpecs {
        /// network name
        name: String,

        /// network supported [`Encryption`]
        encryption: Encryption,
    },

    /// Network metadata needed to parse historical transaction, no entries at
    /// all for a given network name.
    HistoricalMetadata {
        /// network name used for the search
        name: String,
    },

    /// [`NetworkSpecs`](crate::network_specs::NetworkSpecs) for network in
    /// which the imported derivations are user to create addresses.
    NetworkForDerivationsImport {
        /// network genesis hash
        genesis_hash: H256,

        /// network supported encryption
        encryption: Encryption,
    },
}

/// Errors in generating address, exclusive for the Signer side
#[derive(Debug)]
#[cfg_attr(feature = "test", derive(VariantCount))]
pub enum ExtraAddressGenerationSigner {
    /// Error generating random phrase.
    ///
    /// Associated data is an error produced by `bip39`.
    RandomPhraseGeneration(anyhow::Error),

    /// Invalid derivation used for address generation.
    InvalidDerivation,
}

/// Errors in transaction parsing
#[derive(Debug)]
#[cfg_attr(feature = "test", derive(VariantCount))]
pub enum ParserError {
    /// Can not separate method from extensions, bad transaction.
    SeparateMethodExtensions,

    /// Errors occuring during the decoding procedure.
    Decoding(ParserDecodingError),

    /// Errors occuring because the metadata
    /// [`RuntimeMetadataV14`](https://docs.rs/frame-metadata/15.0.0/frame_metadata/v14/struct.RuntimeMetadataV14.html)
    /// has extensions not acceptable in existing safety paradigm for
    /// signable transactions.
    FundamentallyBadV14Metadata(ParserMetadataError),

    /// While parsing transaction with certain version of network metadata,
    /// found that the version found in signable extensions does not match
    /// the version of the metadata used for parsing.
    ///
    /// Transaction parsing in Signer is done by consecutively checking all
    /// available metadata for a given network name, starting with the highest
    /// available version, and looking for a matching network version in the
    /// parsed extensions.
    ///
    /// For `RuntimeMetadataV12` and `RuntimeMetadataV13` the extensions set
    /// is a fixed one, whereas for `RuntimeMetadataV14` is may vary and is
    /// determined by the metadata itself.
    WrongNetworkVersion {
        /// metadata version from transaction extensions, as found through
        /// parsing process
        as_decoded: String,

        /// metadata version actually used for parsing, from the `Version`
        /// constant in `System` pallet of the metadata
        in_metadata: u32,
    },
}

/// Errors directly related to transaction parsing
///
/// Signable transactions are differentiated based on prelude:
///
/// - `53xx00` mortal transactions
/// - `53xx02` immortal transactions
/// - `53xx03` text message transactions
///
/// `53xx00` and `53xx02` transactions contain encoded transaction data, and
/// are parsed prior to signing using the network metadata. Transaction is
/// generated in client, for certain address and within certain network.
/// To parse the transaction and to generate the signature, Signer must
/// have the network information (network specs and correct network metadata)
/// and the public address-associated information in its database.
///
/// `53xx00` and `53xx02` transcations consist of:
///
/// - prelude, `53xx00` or `53xx02`, where `xx` stands for the encryption
/// algorithm associated with address and network used
/// - public key corresponding to the address that can sign the transaction
/// - encoded call data, the body of the transaction
/// - extensions, as set in the network metadata
/// - genesis hash of the network in which the transaction was generated
///
/// Parsing process first separates the prelude, public key, genesis hash and
/// the combined call + extensions data.
///
/// The call information is SCALE-encoded into `Vec<u8>` bytes and then those
/// bytes are SCALE-encoded again, so that the call data contained in the
/// transaction consists of `compact` with encoded call length in bytes
/// followed by the `Vec<u8>` with the encoded data.
///
/// Call and extensions are cut based on the call length declared at the start
/// of the combined call + extensions data.
///
/// Then the extensions are decoded, and it is checked that the metadata version
/// in extensions coincides with the metadata version used for the decoding.
///
/// Decoding the extensions for metadata with `RuntimeMetadataV12` or
/// `RuntimeMetadataV13` is using a static set of extensions, namely:
///
/// - [`Era`](https://docs.rs/sp-runtime/6.0.0/sp_runtime/generic/enum.Era.html)
/// - nonce, compact `u64`
/// - transaction tip, compact `u128`
/// - metadata version, `u32`
/// - tx version, `u32`
/// - network genesis hash, `[u8; 32]`
/// - block hash, `[u8; 32]`
///
/// Decoding the extensions for metadata with `RuntimeMetadataV14` uses
/// dynamically acquired set of extensions from the metadata itself.
///
/// After the extensions, the call data itself is decoded using the network
/// metadata. Each call first byte is the index of the pallet.
///
/// Metadata with `RuntimeMetadataV12` or `RuntimeMetadataV13` has only type
/// names associated with call arguments. Signer finds what the types really
/// are and how to decode them by using the types information that must be in
/// Signer database.
/// For `RuntimeMetadataV12` or `RuntimeMetadataV13` the second byte in call is
/// the index of the method within the pallet, and thes Signer finds the types
/// used by the method and proceeds to decode the call data piece by piece.
///
/// Metadata with `RuntimeMetadataV14` has types data in-built in the metadata
/// itself, and the types needed to decode the call are resolved during the
/// decoding. For `RuntimeMetadataV14` the second byte in call is also
/// the index of the method within the pallet, but this already goes into the
/// type resolver.
///
/// Calls may contain nested calls, for `RuntimeMetadataV12` or
/// `RuntimeMetadataV13` metadata the call decoding always starts with pallet
/// and method combination processing. For `RuntimeMetadataV14` metadata the
/// nested calls are processed through the type resolver, i.e. the pallet index
/// is processed independently only on the start of the decoding.
///
/// `53xx03` transaction consists of:
///
/// - prelude `53xx03`, where `xx` stands for the encryption algorithm
/// associated with address and network used
/// - public key corresponding to the address that can sign the transaction
/// - SCALE-encoded `String` contents of the message
/// - genesis hash of the network in which the transaction was generated
///
/// Signer assumes that every byte of the transaction will be processed, and
/// shows an error if this is not the case.
#[derive(Debug)]
#[cfg_attr(feature = "test", derive(VariantCount))]
pub enum ParserDecodingError {
    /// Transaction was announced by the prelude to be mortal (`53xx00`),
    /// but has `Era::Immortal` in extensions
    UnexpectedImmortality,

    /// Transaction was announced by the prelude to be immortal (`53xx02`),
    /// but has `Era::Mortal(_, _)` in extensions
    UnexpectedMortality,

    /// Genesis hash cut from the end of the transaction doen not match the one
    /// found in the extensions
    GenesisHashMismatch,

    /// In immortal transaction the block hash from the extensions is the
    /// network genesis hash.
    ///
    /// This error happens when block hash is different with the genesis hash
    /// cut from the end of the transaction.
    ImmortalHashMismatch,

    /// Error decoding the extensions using metadata with `RuntimeMetadataV12`
    /// or `RuntimeMetadataV13`, with default extensions set.
    ExtensionsOlder,

    /// Used only for `RuntimeMetadataV12` or `RuntimeMetadataV13`,
    /// indicates that method index (second byte of the call data) is not valid
    /// for the pallet with found name.
    MethodNotFound {
        /// index of the method, second byte of the call data
        method_index: u8,

        /// name of the pallet, found from the first byte of the call data
        pallet_name: String,
    },

    /// Used only for all calls in `RuntimeMetadataV12` or `RuntimeMetadataV13`,
    /// and for entry call in `RuntimeMetadataV14` metadata. First byte of the
    /// call data is not a valid pallet index.
    ///
    /// Associated data is what was thought to be a pallet index.
    PalletNotFound(u8),

    /// Only for entry call in `RuntimeMetadataV14`. Pallet found via first byte
    /// of the call has no associated calls.
    ///
    /// Associated data is the pallet name.
    NoCallsInPallet(String),

    /// Only for `RuntimeMetadataV14`. Found type index could not be resolved
    /// in types registry
    V14TypeNotResolved,

    /// Only for `RuntimeMetadataV12` and `RuntimeMetadataV13`. Argument type
    /// could not be taken out of `DecodeDifferent` construction.
    ArgumentTypeError,

    /// Only for `RuntimeMetadataV12` and `RuntimeMetadataV13`. Argument name
    /// could not be taken out of `DecodeDifferent` construction.
    ArgumentNameError,

    /// Parser was trying to find an encoded
    /// [`compact`](https://docs.rs/parity-scale-codec/latest/parity_scale_codec/struct.Compact.html),
    /// in the bytes sequence, but was unable to.
    NoCompact,

    /// Parser was expecting more data.
    DataTooShort,

    /// Parser was unable to decode the data piece into a primitive type.
    ///
    /// Associated data is primitive identifier.
    PrimitiveFailure(String),

    /// SCALE-encoded `Option<_>` can have as a first byte:
    ///
    /// - `0` if the value is `None`
    /// - `1` if the value is `Some`
    /// - `2` if the value is `Some(false)` for `Option<bool>` encoding
    ///
    /// This error appears if the parser encounters something unexpected in the
    /// first byte of encoded `Option<_>` instead.
    UnexpectedOptionVariant,

    /// Only for `RuntimeMetadataV12` and `RuntimeMetadataV13`.
    /// Decoding
    /// [`IdentityFields`](https://docs.substrate.io/rustdocs/latest/pallet_identity/struct.IdentityFields.html)
    /// requires having correct type information for
    /// [`IdentityField`](https://docs.substrate.io/rustdocs/latest/pallet_identity/enum.IdentityField.html)
    /// in types information. If types information has no entry for
    /// `IdentityFields` or it is not an enum, this error appears.
    IdFields,

    /// Parser processes certain types as balance (i.e. transforms the data
    /// into appropriate float using decimals and units provided).
    /// For some types the balance representation is not possible, this error
    /// occurs if the parser tried to process as a balance some type not
    /// suitable for it.
    BalanceNotDescribed,

    /// SCALE-encoded enum can have as a first byte only correct index of the
    /// variant used.
    ///
    /// This error appears if the first byte is an invalid variant index.
    UnexpectedEnumVariant,

    /// Parser found that type declared as a
    /// [`compact`](https://docs.rs/parity-scale-codec/latest/parity_scale_codec/struct.Compact.html)
    /// has inner type that could not be encoded as a `compact`
    UnexpectedCompactInsides,

    /// Only for `RuntimeMetadataV12` and `RuntimeMetadataV13`.
    /// Parser has encountered a type that could not be interpreted using the
    /// existing types information.
    ///
    /// Associated data is the type description as it was received by parser
    /// from the metadata.
    UnknownType(String),

    /// Only for `RuntimeMetadataV14`.
    /// While decoding
    /// [`BitVec<T,O>`](https://docs.rs/bitvec/1.0.0/bitvec/vec/struct.BitVec.html),
    /// parser encountered `T` type not implementing
    /// [`BitStore`](https://docs.rs/bitvec/1.0.0/bitvec/store/trait.BitStore.html).
    NotBitStoreType,

    /// Only for `RuntimeMetadataV14`.
    /// While decoding
    /// [`BitVec<T,O>`](https://docs.rs/bitvec/1.0.0/bitvec/vec/struct.BitVec.html),
    /// parser encountered `O` type not implementing
    /// [`BitOrder`](https://docs.rs/bitvec/1.0.0/bitvec/order/trait.BitOrder.html).
    NotBitOrderType,

    /// Only for `RuntimeMetadataV14`.
    /// Parser failed to decode
    /// [`BitVec<T,O>`](https://docs.rs/bitvec/1.0.0/bitvec/vec/struct.BitVec.html),
    /// even though `T` and `O` types were suitable.
    BitVecFailure,

    /// Only for `RuntimeMetadataV14`.
    /// Parser failed to decode data slice as
    /// [`Era`](https://docs.rs/sp-runtime/6.0.0/sp_runtime/generic/enum.Era.html).
    Era,

    /// Parser expects to use all data in decoding. This error appears if some
    /// data was not used in parsing of the method.
    SomeDataNotUsedMethod,

    /// Only for `RuntimeMetadataV14`.
    /// Parser expects to use all data in decoding. This error appears if some
    /// data from extensions is not used in the decoding.
    SomeDataNotUsedExtensions,
}

/// Errors occuring because the network metadata
/// [`RuntimeMetadataV14`](https://docs.rs/frame-metadata/15.0.0/frame_metadata/v14/struct.RuntimeMetadataV14.html)
/// has extensions not compatible with Signer.
///
/// To be compatible with signable transactions, metadata extensions must
/// include:
///
/// - `Era` (once)
/// - block hash (once)
/// - metadata version (once)
/// - network genesis hash (at most, once)
///
/// If the metadata does not follow those criteria, transactons could not be
/// parsed, and therefore, could not be signed.
#[derive(Debug)]
#[cfg_attr(feature = "test", derive(VariantCount))]
pub enum ParserMetadataError {
    /// Metadata extensions have no `Era`
    NoEra,

    /// Metadata extensions have no block hash
    NoBlockHash,

    /// Metadata extensions have no network metadata version
    NoVersionExt,

    /// Metadata extensions have more than one `Era`
    EraTwice,

    /// Metadata extensions have more than one genesis hash
    GenesisHashTwice,

    /// Metadata extensions have more than one block hash
    BlockHashTwice,

    /// Metadata extensions have more than one network metadata version
    SpecVersionTwice,
}

impl ParserError {
    /// Printing [`ParserError`] in readable format.
    pub fn show(&self) -> String {
        match &self {
            ParserError::SeparateMethodExtensions => String::from("Unable to separate transaction method and extensions."),
            ParserError::Decoding(x) => {
                match x {
                    ParserDecodingError::UnexpectedImmortality => String::from("Expected mortal transaction due to prelude format. Found immortal transaction."),
                    ParserDecodingError::UnexpectedMortality => String::from("Expected immortal transaction due to prelude format. Found mortal transaction."),
                    ParserDecodingError::GenesisHashMismatch => String::from("Genesis hash values from decoded extensions and from used network specs do not match."),
                    ParserDecodingError::ImmortalHashMismatch => String::from("Block hash for immortal transaction not matching genesis hash for the network."),
                    ParserDecodingError::ExtensionsOlder => String::from("Unable to decode extensions for V12/V13 metadata using standard extensions set."),
                    ParserDecodingError::MethodNotFound{method_index, pallet_name} => format!("Method number {} not found in pallet {}.", method_index, pallet_name),
                    ParserDecodingError::PalletNotFound(i) => format!("Pallet with index {} not found.", i),
                    ParserDecodingError::NoCallsInPallet(x) => format!("No calls found in pallet {}.", x),
                    ParserDecodingError::V14TypeNotResolved => String::from("Referenced type could not be resolved in v14 metadata."),
                    ParserDecodingError::ArgumentTypeError => String::from("Argument type error."),
                    ParserDecodingError::ArgumentNameError => String::from("Argument name error."),
                    ParserDecodingError::NoCompact => String::from("Expected compact. Not found it."),
                    ParserDecodingError::DataTooShort => String::from("Data too short for expected content."),
                    ParserDecodingError::PrimitiveFailure(x) => format!("Unable to decode part of data as {}.", x),
                    ParserDecodingError::UnexpectedOptionVariant => String::from("Encountered unexpected Option<_> variant."),
                    ParserDecodingError::IdFields => String::from("IdentityField description error."),
                    ParserDecodingError::BalanceNotDescribed => String::from("Unexpected type encountered for Balance"),
                    ParserDecodingError::UnexpectedEnumVariant => String::from("Encountered unexpected enum variant."),
                    ParserDecodingError::UnexpectedCompactInsides => String::from("Unexpected type inside compact."),
                    ParserDecodingError::UnknownType(x) => format!("No description found for type {}.", x),
                    ParserDecodingError::NotBitStoreType => String::from("Declared type is not suitable BitStore type for BitVec."),
                    ParserDecodingError::NotBitOrderType => String::from("Declared type is not suitable BitOrder type for BitVec."),
                    ParserDecodingError::BitVecFailure => String::from("Could not decode BitVec."),
                    ParserDecodingError::Era => String::from("Could not decode Era."),
                    ParserDecodingError::SomeDataNotUsedMethod => String::from("After decoding the method some data remained unused."),
                    ParserDecodingError::SomeDataNotUsedExtensions => String::from("After decoding the extensions some data remained unused."),
                }
            },
            ParserError::FundamentallyBadV14Metadata(x) => {
                let insert = match x {
                    ParserMetadataError::NoEra => String::from("Era information is missing."),
                    ParserMetadataError::NoBlockHash => String::from("Block hash information is missing."),
                    ParserMetadataError::NoVersionExt => String::from("Metadata spec version information is missing."),
                    ParserMetadataError::EraTwice => String::from("Era information is encountered mora than once."),
                    ParserMetadataError::GenesisHashTwice => String::from("Genesis hash is encountered more than once."),
                    ParserMetadataError::BlockHashTwice => String::from("Block hash is encountered more than once."),
                    ParserMetadataError::SpecVersionTwice => String::from("Metadata spec version is encountered more than once."),
                };
                format!("Metadata signed extensions are not compatible with Signer (v14 metadata). {}", insert)
            },
            ParserError::WrongNetworkVersion{as_decoded, in_metadata} => format!("Network spec version decoded from extensions ({}) differs from the version in metadata ({}).", as_decoded, in_metadata),
        }
    }
}<|MERGE_RESOLUTION|>--- conflicted
+++ resolved
@@ -358,12 +358,9 @@
             ErrorSigner::WrongPasswordNewChecksum(_) => String::from("Wrong password."),
             ErrorSigner::NoNetworksAvailable => String::from("No networks available. Please load networks information to proceed."),
             ErrorSigner::TimeFormat(e) => format!("Unable to produce timestamp. {}", e),
-<<<<<<< HEAD
             ErrorSigner::NoKnownSeeds => String::from("There are no seeds. Please create a seed first."),
-=======
             ErrorSigner::SeedPhraseEmpty => String::from("Signer expected seed phrase, but the seed phrase is empty. Please report this bug."),
             ErrorSigner::SeedNameEmpty => String::from("Signer expected seed name, but the seed name is empty. Please report this bug."),
->>>>>>> 8240750b
         }
     }
 }
@@ -459,17 +456,15 @@
     /// Time formatting error
     TimeFormat(Format),
 
-<<<<<<< HEAD
     /// Signer has no seeds in storage. User tried an action that needs at least
     /// one seed.
     NoKnownSeeds,
-=======
+
     /// Signer tried to use empty seed phrase, likely a bug on the interface
     SeedPhraseEmpty,
 
     /// Signer got empty seed name, likely a bug on the interface
     SeedNameEmpty,
->>>>>>> 8240750b
 }
 
 impl ErrorSigner {
