--- conflicted
+++ resolved
@@ -129,18 +129,10 @@
     }
 }
 
-<<<<<<< HEAD
 pub fn parse_set (data: &[u8], metadata_bundle: &MetadataBundle, short_specs: &ShortSpecs, optional_mortal_flag: Option<bool>) -> Result<(Result<Vec<OutputCard>, ParserError>, Vec<OutputCard>, Vec<u8>, Vec<u8>), ParserError> {
     // if unable to separate method date and extensions, then some fundamental flaw is in transaction itself
     let (method_data, extensions_data) = cut_method_extensions(data)?;
-=======
-pub fn parse_set (data: &Vec<u8>, metadata_bundle: &MetadataBundle, short_specs: &ShortSpecs, optional_mortal_flag: Option<bool>) -> Result<(Result<Vec<OutputCard>, ParserError>, Vec<OutputCard>, Vec<u8>, Vec<u8>), ParserError> {
-    // if unable to separate method date and extensions, then some fundamental flaw is in transaction itself
-    let (method_data, extensions_data) = match cut_method_extensions(data) {
-        Ok(a) => a,
-        Err(_) => return Err(ParserError::SeparateMethodExtensions),
-    };
->>>>>>> ac8ccd98
+
     // try parsing extensions, if is works, the version and extensions are correct
     let extensions_cards = parse_extensions (extensions_data.to_vec(), metadata_bundle, short_specs, optional_mortal_flag)?;
     // try parsing method
