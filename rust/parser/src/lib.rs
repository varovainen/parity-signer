--- conflicted
+++ resolved
@@ -33,11 +33,7 @@
 use error::{ArgumentsError, Error};
 pub mod method;
 use method::OlderMeta;
-<<<<<<< HEAD
-#[cfg(feature = "test")]
-=======
-#[cfg(test)]
->>>>>>> 224d3dc0
+#[cfg(feature = "test")]
 mod tests;
 
 /// Function intakes SCALE encoded method part of transaction as Vec<u8>,
@@ -225,20 +221,12 @@
 }
 
 pub fn cut_method_extensions(data: &[u8]) -> Result<(Vec<u8>, Vec<u8>), ParserError> {
-<<<<<<< HEAD
     let pre_method = get_compact::<u32>(data).map_err(|_| ParserError::SeparateMethodExtensions)?;
-=======
-    let pre_method = get_compact::<u32>(data)?;
->>>>>>> 224d3dc0
     let method_length = pre_method.compact_found as usize;
     match pre_method.start_next_unit {
         Some(start) => match data.get(start..start + method_length) {
             Some(a) => Ok((a.to_vec(), data[start + method_length..].to_vec())),
-<<<<<<< HEAD
             None => Err(ParserError::SeparateMethodExtensions),
-=======
-            None => Err(ParserError::Decoding(ParserDecodingError::DataTooShort)),
->>>>>>> 224d3dc0
         },
         None => {
             if method_length != 0 {
