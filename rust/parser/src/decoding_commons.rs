use parity_scale_codec::{Compact, Decode, HasCompact};
use sp_arithmetic::PerThing;
use sp_core::crypto::AccountId32;
use std::{convert::TryInto, mem::size_of};

use definitions::{
    error_signer::{ParserDecodingError, ParserError, ParserMetadataError},
    network_specs::ShortSpecs,
};
use printing_balance::convert_balance_pretty;

use crate::cards::ParserCard;
use crate::decoding_sci_ext::{Ext, SpecialExt};

/// Struct to store the decoded data, used for data storage between decoding iterations.
/// decoded_string is short json-like format,
/// fancy_out is format used for js output cards (the one really going out at this point)
/// and remaining vector contains the input data not yet used after the last decoding iteration.
pub(crate) struct DecodedOut {
    pub(crate) remaining_vector: Vec<u8>,
    pub(crate) fancy_out: Vec<OutputCard>,
}

#[derive(Clone)]
pub struct OutputCard {
    pub card: ParserCard,
    pub indent: u32,
}

/// Struct to store results of searching Vec<u8> for encoded compact:
/// consists of actual number decoded, and, if it exists, the beginning position for data after the compact
pub struct CutCompact<T: HasCompact> {
    pub compact_found: T,
    pub start_next_unit: Option<usize>,
}

/// Function to search &[u8] for shortest compact <T> by brute force.
/// Outputs CutCompact value in case of success.
pub fn get_compact<T>(data: &[u8]) -> Result<CutCompact<T>, ParserError>
where
    T: HasCompact,
    Compact<T>: Decode,
{
    if data.is_empty() {
        return Err(ParserError::Decoding(ParserDecodingError::DataTooShort));
    }
    let mut out = None;
    for i in 1..data.len() + 1 {
<<<<<<< HEAD
        let mut hippo = &data[..i];
        let unhippo = <Compact<T>>::decode(&mut hippo);
=======
        let hippo = &data[..i];
        let unhippo = <Compact<T>>::decode(&mut &*hippo);
>>>>>>> 224d3dc0
        if let Ok(hurray) = unhippo {
            let mut start_next_unit = None;
            if data.len() > i {
                start_next_unit = Some(i);
            }
            out = Some(CutCompact {
                compact_found: hurray.0,
                start_next_unit,
            });
            break;
        }
    }
    match out {
        Some(c) => Ok(c),
        None => Err(ParserError::Decoding(ParserDecodingError::NoCompact)),
    }
}

/// Function to decode types with trait PerThing (Percent, Permill, Perbill etc).
/// Decoding type T either as compact or as fixed length type.
/// Used only in decoding_older module, without serde.
///
/// The function decodes only this element, removes already decoded part of input data Vec<u8>,
/// and returns whatever remains as DecodedOut field remaining_vector, which is processed later separately.
///
/// The function takes as arguments
/// - data (remaining Vec<u8> of data),
/// - compact flag to initiate compact decoding,
/// - &str name of type to be displayed in case of error,
/// - indent used for creating properly formatted js cards,
///
/// The function outputs the DecodedOut value in case of success.
pub(crate) fn decode_perthing<T>(
    data: &[u8],
    compact_flag: bool,
    found_ty: &str,
    indent: u32,
) -> Result<DecodedOut, ParserError>
where
    T: PerThing + Decode + HasCompact,
    Compact<T>: Decode,
{
    let (fancy_out, remaining_vector) = {
        if compact_flag {
            let compact_found = get_compact::<T>(data)?;
            let fancy_out = vec![OutputCard {
                card: ParserCard::Default(
                    compact_found.compact_found.deconstruct().into().to_string(),
                ),
                indent,
            }];
            let remaining_vector = match compact_found.start_next_unit {
                Some(x) => (data[x..]).to_vec(),
                None => Vec::new(),
            };
            (fancy_out, remaining_vector)
        } else {
            let length = size_of::<T>();
            if data.len() < length {
                return Err(ParserError::Decoding(ParserDecodingError::DataTooShort));
            }
            let decoded_data = <T>::decode(&mut &data[..length]);
            match decoded_data {
                Ok(x) => {
                    let fancy_out = vec![OutputCard {
                        card: ParserCard::Default(x.deconstruct().into().to_string()),
                        indent,
                    }];
                    let remaining_vector = data[length..].to_vec();
                    (fancy_out, remaining_vector)
                }
                Err(_) => {
                    return Err(ParserError::Decoding(
                        ParserDecodingError::PrimitiveFailure(found_ty.to_string()),
                    ))
                }
            }
        }
    };
    Ok(DecodedOut {
        remaining_vector,
        fancy_out,
    })
}

/// Function to decode a displayable type of known length (i.e. length stable with respect to mem::size_of).
/// Used in both decoding_older and decoding_sci, for types not compatible with compact or balance printing
///
/// The function decodes only this type, removes already decoded part of input data Vec<u8>,
/// and returns whatever remains as DecodedOut field remaining_vector, which is processed later separately.
///
/// The function takes as arguments
/// - data (remaining Vec<u8> of data),
/// - found_ty: name of the type found,
/// - indent used for creating properly formatted js cards.
///
/// The function outputs the DecodedOut value in case of success.
pub(crate) fn decode_known_length<T: Decode + std::fmt::Display>(
    data: &[u8],
    found_ty: &str,
    indent: u32,
) -> Result<DecodedOut, ParserError> {
    let length = size_of::<T>();
    if data.len() < length {
        return Err(ParserError::Decoding(ParserDecodingError::DataTooShort));
    }
    let decoded_data = <T>::decode(&mut &data[..length]);
    match decoded_data {
        Ok(x) => {
            let fancy_out = vec![OutputCard {
                card: ParserCard::Default(x.to_string()),
                indent,
            }];
            let remaining_vector = data[length..].to_vec();
            Ok(DecodedOut {
                remaining_vector,
                fancy_out,
            })
        }
        Err(_) => Err(ParserError::Decoding(
            ParserDecodingError::PrimitiveFailure(found_ty.to_string()),
        )),
    }
}

/// Function to decode a displayable type compatible with compact and balance printing.
/// Used in both decoding_older and decoding_sci.
/// Decoding type T either as compact or as fixed length type, possibly as a balance.
///
/// The function decodes only this element, removes already decoded part of input data Vec<u8>,
/// and returns whatever remains as DecodedOut field remaining_vector, which is processed later separately.
///
/// The function takes as arguments
/// - data (remaining Vec<u8> of data),
/// - compact flag and balance flag to choose decoding variant,
/// - &str name of type to be displayed in case of error,
/// - indent used for creating properly formatted js cards,
/// - ShortSpecs to format the balance properly if the balance is involved.
///
/// The function outputs the DecodedOut value in case of success.
pub(crate) fn decode_primitive_with_flags<T>(
    data: &[u8],
    possible_ext: &mut Option<&mut Ext>,
    compact_flag: bool,
    balance_flag: bool,
    found_ty: &str,
    indent: u32,
    short_specs: &ShortSpecs,
) -> Result<DecodedOut, ParserError>
where
    T: Decode + HasCompact + std::fmt::Display,
    Compact<T>: Decode,
{
    let balance_flag = {
        if let Some(ext) = possible_ext {
            if let SpecialExt::Tip = ext.specialty {
                true
            } else {
                balance_flag
            }
        } else {
            balance_flag
        }
    };
    if compact_flag {
        let compact_found = get_compact::<T>(data)?;
        let fancy_out = {
            if balance_flag {
                process_balance(
                    &compact_found.compact_found.to_string(),
                    possible_ext,
                    indent,
                    short_specs,
                )?
            } else {
                process_number(
                    compact_found.compact_found.to_string(),
                    possible_ext,
                    indent,
                    short_specs,
                )?
            }
        };
        let remaining_vector = match compact_found.start_next_unit {
            Some(x) => (data[x..]).to_vec(),
            None => Vec::new(),
        };
        Ok(DecodedOut {
            remaining_vector,
            fancy_out,
        })
    } else {
        let length = size_of::<T>();
        if data.len() < length {
            return Err(ParserError::Decoding(ParserDecodingError::DataTooShort));
        }
        let decoded_data = <T>::decode(&mut &data[..length]);
        match decoded_data {
            Ok(x) => {
                let fancy_out = {
                    if balance_flag {
                        process_balance(&x.to_string(), possible_ext, indent, short_specs)?
                    } else {
                        process_number(x.to_string(), possible_ext, indent, short_specs)?
                    }
                };
                let remaining_vector = data[length..].to_vec();
                Ok(DecodedOut {
                    remaining_vector,
                    fancy_out,
                })
            }
            Err(_) => Err(ParserError::Decoding(
                ParserDecodingError::PrimitiveFailure(found_ty.to_string()),
            )),
        }
    }
}

fn process_balance(
    balance: &str,
    possible_ext: &mut Option<&mut Ext>,
    indent: u32,
    short_specs: &ShortSpecs,
) -> Result<Vec<OutputCard>, ParserError> {
    let balance_output = convert_balance_pretty(balance, short_specs.decimals, &short_specs.unit);
    let out_balance = vec![OutputCard {
        card: ParserCard::Balance {
            number: balance_output.number.to_string(),
            units: balance_output.units.to_string(),
        },
        indent,
    }];
    let out_tip = vec![OutputCard {
        card: ParserCard::Tip {
            number: balance_output.number.to_string(),
            units: balance_output.units,
        },
        indent,
    }];
    if let Some(ext) = possible_ext {
        if let SpecialExt::Tip = ext.specialty {
            Ok(out_tip)
        } else {
            Ok(out_balance)
        }
    } else {
        Ok(out_balance)
    }
}

fn process_number(
    number: String,
    possible_ext: &mut Option<&mut Ext>,
    indent: u32,
    short_specs: &ShortSpecs,
) -> Result<Vec<OutputCard>, ParserError> {
    if let Some(ext) = possible_ext {
        match ext.specialty {
            SpecialExt::Nonce => Ok(vec![OutputCard {
                card: ParserCard::Nonce(number),
                indent,
            }]),
            SpecialExt::SpecVersion => {
                ext.found_ext.network_version_printed = match ext.found_ext.network_version_printed
                {
                    Some(_) => {
                        return Err(ParserError::FundamentallyBadV14Metadata(
                            ParserMetadataError::SpecVersionTwice,
                        ))
                    }
                    None => Some(number.to_string()),
                };
                Ok(vec![OutputCard {
                    card: ParserCard::NetworkNameVersion {
                        name: short_specs.name.to_string(),
                        version: number,
                    },
                    indent,
                }])
            }
            SpecialExt::TxVersion => Ok(vec![OutputCard {
                card: ParserCard::TxVersion(number),
                indent,
            }]),
            _ => Ok(vec![OutputCard {
                card: ParserCard::Default(number),
                indent,
            }]),
        }
    } else {
        Ok(vec![OutputCard {
            card: ParserCard::Default(number),
            indent,
        }])
    }
}

/// Function to decode of AccountId special case and transform the result into base58 format.
///
/// The function decodes only a single AccountId type entry,
/// removes already decoded part of input data Vec<u8>,
/// and returns whatever remains as DecodedOut field remaining_vector, which is processed later separately.
///
/// The function takes as arguments
/// - data (remaining Vec<u8> of data),
/// - indent used for creating properly formatted js cards.
/// - short_specs (taking base58 prefix from there).
///
/// The function outputs the DecodedOut value in case of success.
///
/// Resulting AccountId in base58 form is added to fancy_out on js card "Id".
pub(crate) fn special_case_account_id(
    data: Vec<u8>,
    indent: u32,
    short_specs: &ShortSpecs,
) -> Result<DecodedOut, ParserError> {
    match data.get(0..32) {
<<<<<<< HEAD
        Some(a) => {
            let array_decoded: [u8; 32] = a.try_into().expect("constant length, always fits");
            let remaining_vector = data[32..].to_vec();
            let account_id = AccountId32::new(array_decoded);
            let fancy_out = vec![OutputCard {
                card: ParserCard::Id {
                    id: account_id,
                    base58prefix: short_specs.base58prefix,
                },
                indent,
            }];
            Ok(DecodedOut {
                remaining_vector,
                fancy_out,
            })
        }
=======
        Some(a) => match <[u8; 32]>::decode(&mut &*a) {
            Ok(x) => {
                let remaining_vector = data[32..].to_vec();
                let account_id = AccountId32::new(x);
                let fancy_out = vec![OutputCard {
                    card: ParserCard::Id {
                        id: account_id,
                        base58prefix: short_specs.base58prefix,
                    },
                    indent,
                }];
                Ok(DecodedOut {
                    remaining_vector,
                    fancy_out,
                })
            }
            Err(_) => Err(ParserError::Decoding(ParserDecodingError::Array)),
        },
>>>>>>> 224d3dc0
        None => Err(ParserError::Decoding(ParserDecodingError::DataTooShort)),
    }
}<|MERGE_RESOLUTION|>--- conflicted
+++ resolved
@@ -46,13 +46,8 @@
     }
     let mut out = None;
     for i in 1..data.len() + 1 {
-<<<<<<< HEAD
         let mut hippo = &data[..i];
         let unhippo = <Compact<T>>::decode(&mut hippo);
-=======
-        let hippo = &data[..i];
-        let unhippo = <Compact<T>>::decode(&mut &*hippo);
->>>>>>> 224d3dc0
         if let Ok(hurray) = unhippo {
             let mut start_next_unit = None;
             if data.len() > i {
@@ -371,7 +366,6 @@
     short_specs: &ShortSpecs,
 ) -> Result<DecodedOut, ParserError> {
     match data.get(0..32) {
-<<<<<<< HEAD
         Some(a) => {
             let array_decoded: [u8; 32] = a.try_into().expect("constant length, always fits");
             let remaining_vector = data[32..].to_vec();
@@ -388,26 +382,6 @@
                 fancy_out,
             })
         }
-=======
-        Some(a) => match <[u8; 32]>::decode(&mut &*a) {
-            Ok(x) => {
-                let remaining_vector = data[32..].to_vec();
-                let account_id = AccountId32::new(x);
-                let fancy_out = vec![OutputCard {
-                    card: ParserCard::Id {
-                        id: account_id,
-                        base58prefix: short_specs.base58prefix,
-                    },
-                    indent,
-                }];
-                Ok(DecodedOut {
-                    remaining_vector,
-                    fancy_out,
-                })
-            }
-            Err(_) => Err(ParserError::Decoding(ParserDecodingError::Array)),
-        },
->>>>>>> 224d3dc0
         None => Err(ParserError::Decoding(ParserDecodingError::DataTooShort)),
     }
 }