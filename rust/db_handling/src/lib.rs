--- conflicted
+++ resolved
@@ -1,11 +1,8 @@
-<<<<<<< HEAD
 #![deny(unused_crate_dependencies)]
 
 #[cfg(feature = "active")]
-=======
+
 use std::path::PathBuf;
-
->>>>>>> ac8ccd98
 use constants::{COLD_DB_NAME, COLD_DB_NAME_RELEASE, HOT_DB_NAME};
 #[cfg(feature = "active")]
 use definitions::{error_active::ErrorActive, network_specs::Verifier};
@@ -51,17 +48,12 @@
 /// This database should be copied into Signer's resources.
 /// Note that this operation is performed NOT on Signer device,
 /// so ErrorActive is used
-<<<<<<< HEAD
 #[cfg(feature = "active")]
-pub fn default_cold_release () -> Result<(), ErrorActive> {
-    let database_name = COLD_DB_NAME_RELEASE;
-=======
 pub fn default_cold_release (path: Option<PathBuf>) -> Result<(), ErrorActive> {
     let database_name = match path {
         Some(ref path) => path.to_str().unwrap_or(COLD_DB_NAME_RELEASE),
         None => COLD_DB_NAME_RELEASE,
     };
->>>>>>> ac8ccd98
     populate_cold_release(database_name)
 }
 
