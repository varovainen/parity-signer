//! Making and restoring **cold** database with default content
//!
//! Cold database is the database that is operated from inside the Signer.
//!
//! Cold database contains following trees:
//!
//! - `ADDRTREE` with public addresses data
//! - `HISTORY` with Signer history log
//! - `METATREE` with network metadata
//! - `SETTREE` with settings: types information, Signer dangerous exposures
//! record and Signer database general verifier
//! - `SPECSTREE` with network specs
//! - `TRANSACTION` for temporary storage of the transaction data
//! - `VERIFIERS` with network verifiers data
//!
//! For release, the cold database is generated on the hot side and then copied
//! verbatim into Signer files during the build.
//!
//! Before the database could be used, it must be initiated:
//!
//! - History log old entries (if any are present) are removed and a new entry
//! `Event::DatabaseInitiated` is added
//! - General verifier is set and this event is recorded inthe history log. By
//! default, Signer sets up Parity-associated key as a general verifier. This
//! could be later on changed by the user.
//!
//! Signer then reads and updates the database as it operates.
//!
//! There are two ways to reset the database from the Signer user interface.
//! Either would remove all the keys and restore the database to the release
//! state. The difference would be only in the general verifier setting:
//!
//! - `Wipe all data` would set the general verifier to default `Some(_)`,
//! with Parity-associated key inside
//! - `Remove general certificate` would set the general verifier to `None`.
//! User would then be able to set up own general verifier, preferably
//! immediately afterwards, by loading to Signer any verified data.
//! Setting up a new general verifier would remove all data associated with the
//! general verifier from the Signer database to avoid confusion as to who
//! verified what information.
#[cfg(any(feature = "active", feature = "signer"))]
use parity_scale_codec::Encode;
#[cfg(any(feature = "active", feature = "signer"))]
use sled::Batch;

#[cfg(feature = "active")]
use constants::{DANGER, TYPES};
#[cfg(any(feature = "active", feature = "signer"))]
use constants::{GENERALVERIFIER, HISTORY};

#[cfg(feature = "signer")]
use definitions::error_signer::{ErrorSigner, Signer};
#[cfg(feature = "active")]
use definitions::{
    danger::DangerRecord,
    error_active::{Active, ErrorActive},
    keyring::{MetaKey, NetworkSpecsKey},
};
#[cfg(any(feature = "active", feature = "signer"))]
use definitions::{error::ErrorSource, history::Event, network_specs::Verifier};

#[cfg(feature = "signer")]
use defaults::default_general_verifier;
#[cfg(feature = "active")]
use defaults::{default_chainspecs, default_types_content, default_verifiers, release_metadata};
#[cfg(feature = "test")]
use defaults::{nav_test_metadata, test_metadata};

#[cfg(feature = "test")]
use crate::identities::generate_test_identities;
#[cfg(any(feature = "active", feature = "signer"))]
use crate::{
    db_transactions::TrDbCold, helpers::make_batch_clear_tree, manage_history::events_in_batch,
};

/// Cold database generation purpose, determining the metadata to be loaded.
///
/// Default metadata is loaded into the cold database for default networks:
/// Polkadot, Kusama, Westend. `Purpose` determines the metadata source folder
/// and the versions to be loaded.
#[cfg(feature = "active")]
enum Purpose {
    /// Two (or fewer) latest released versions of the metadata for each of the
    /// default networks
    Release,

    /// Old metadata set, used mostly in `transaction_parsing` tests
    #[cfg(feature = "test")]
    Test,

    /// Not so old metadata set, used for `navigator` tests
    // TODO combine all testing together
    #[cfg(feature = "test")]
    TestNavigator,
}

/// Make [`Batch`] with default networks metadata, for [`METATREE`] tree, in
/// purged database.
///
<<<<<<< HEAD
/// Adds default metadata entries, according to [`Purpose`].
#[cfg(any(feature = "active", feature = "test"))]
fn default_cold_metadata(purpose: Purpose) -> Result<Batch, ErrorActive> {
    let mut batch = Batch::default();
=======
/// - Purge all existing entries
/// - Add default metadata entries, according to [`Purpose`]
#[cfg(feature = "active")]
fn default_cold_metadata(database_name: &str, purpose: Purpose) -> Result<Batch, ErrorActive> {
    let mut batch = make_batch_clear_tree::<Active>(database_name, METATREE)?;
>>>>>>> e1dfeb12
    let metadata_set = match purpose {
        Purpose::Release => release_metadata()?,

        #[cfg(feature = "test")]
        Purpose::Test => test_metadata()?,

        #[cfg(feature = "test")]
        Purpose::TestNavigator => nav_test_metadata()?,
    };
    for x in metadata_set.iter() {
        let meta_key = MetaKey::from_parts(&x.name, x.version);
        batch.insert(meta_key.key(), &x.meta[..]);
    }
    Ok(batch)
}

/// Make [`Batch`] with default networks
/// [`NetworkSpecs`](definitions::network_specs::NetworkSpecs), for
/// [`SPECSTREE`] tree, in purged database.
///
/// Adds default network specs entries.
#[cfg(feature = "active")]
fn default_cold_network_specs() -> Batch {
    let mut batch = Batch::default();
    for x in default_chainspecs().iter() {
        let network_specs_key = NetworkSpecsKey::from_parts(&x.genesis_hash, &x.encryption);
        batch.insert(network_specs_key.key(), x.encode());
    }
    batch
}

/// Make [`Batch`] with default settings, for [`SETTREE`] tree, in purged
/// database.
///
/// Adds default entries: types information
/// [`ContentLoadTypes`](definitions::qr_transfers::ContentLoadTypes) and danger
/// record [`DangerRecord`].
///
/// Note that the general verifier is **not** set up here.
///
/// General verifier is set up separately, during the database initiation
/// [`init_db`]. Without general verifier (i.e. a value in the [`SETTREE`] tree
/// under the key [`GENERALVERIFIER`]) the database is not usable by the Signer.
#[cfg(feature = "active")]
fn default_cold_settings_init_later() -> Result<Batch, ErrorActive> {
    let mut batch = Batch::default();
    let types_prep = default_types_content()?;
    batch.insert(TYPES, types_prep.store());
    batch.insert(DANGER, DangerRecord::safe().store());
    Ok(batch)
}

/// Make [`Batch`] with default networks verifiers, for [`VERIFIERS`] tree, in
/// purged database.
///
/// Adds default
/// [`CurrentVerifier`](definitions::network_specs::CurrentVerifier) entries.
#[cfg(feature = "active")]
fn default_cold_verifiers() -> Batch {
    let mut batch = Batch::default();
    for (verifier_key, current_verifier) in default_verifiers().iter() {
        batch.insert(verifier_key.key(), current_verifier.encode());
    }
    batch
}

/// Make or restore the cold database with default content, according to
/// [`Purpose`].
///
/// Function wipes everything in the database directory and loads into database
/// defaults for:
///
/// - metadata
/// - network specs
/// - types information and danger status
/// - network verifiers
///
/// Note that the resulting database is not initiated and is not ready to be
/// used by the Signer.
#[cfg(any(feature = "active", feature = "test"))]
fn cold_database_no_init(database_name: &str, purpose: Purpose) -> Result<(), ErrorActive> {
    if std::fs::remove_dir_all(database_name).is_ok() {}
    TrDbCold::new()
        .set_metadata(default_cold_metadata(purpose)?) // set default metadata
        .set_network_specs(default_cold_network_specs()) // set default network specs
        .set_settings(default_cold_settings_init_later()?) // set default types and danger status, no general verifier yet
        .set_verifiers(default_cold_verifiers()) // set default verifiers
        .apply::<Active>(database_name)
}

/// Initiate cold database and set up the database general verifier to given
/// [`Verifier`].
///
/// Function simultaneously sets up the general verifier and marks the new start
/// of the history log.
///
/// Could be used both from the Signer side (with `Wipe all data` and with
/// `Remove general certificate` procedures) and from the active side, when
/// when preparing the test databases.
///
/// After applying this function the database becomes ready to be used by the
/// Signer.
#[cfg(any(feature = "active", feature = "signer"))]
pub fn init_db<T: ErrorSource>(
    database_name: &str,
    general_verifier: Verifier,
) -> Result<(), T::Error> {
    let mut settings_batch = Batch::default();
    settings_batch.insert(GENERALVERIFIER, general_verifier.encode());

    let clear_history_batch = make_batch_clear_tree::<T>(database_name, HISTORY)?;
    let events = vec![
        Event::DatabaseInitiated,
        Event::GeneralVerifierSet {
            verifier: general_verifier,
        },
    ];
    let start_zero = true;
    let history_batch =
        events_in_batch::<T>(database_name, start_zero, clear_history_batch, events)?;

    TrDbCold::new()
        .set_history(history_batch) // set *start* history
        .set_settings(settings_batch) // set general_verifier
        .apply::<T>(database_name)
}

/// Initiate Signer database with default general verifier (Parity-associated
/// key).
///
/// Function is applied during the initial start of the Signer and during
/// `Wipe all data` procedure.
#[cfg(feature = "signer")]
pub fn signer_init_with_cert(database_name: &str) -> Result<(), ErrorSigner> {
    init_db::<Signer>(database_name, default_general_verifier())
}

/// Initiate Signer database with general verifier set up to `Verifier(None)`.
///
/// Function is applied during `Remove general certificate` procedure.
#[cfg(feature = "signer")]
pub fn signer_init_no_cert(database_name: &str) -> Result<(), ErrorSigner> {
    init_db::<Signer>(database_name, Verifier { v: None })
}

/// Generate initiated test cold database with no network-associated data.
///
/// Function wipes everything in the database directory and loads into database
/// defaults for types information and danger status. Then the database is
/// initiated with given general verifier.
#[cfg(feature = "test")]
pub fn populate_cold_no_networks(
    database_name: &str,
    general_verifier: Verifier,
) -> Result<(), ErrorActive> {
    if std::fs::remove_dir_all(database_name).is_ok() {}
    TrDbCold::new()
        .set_settings(default_cold_settings_init_later()?) // set general verifier and load default types
        .apply::<Active>(database_name)?;
    init_db::<Active>(database_name, general_verifier)
}

/// Generate initiated test cold database without network metadata.
///
/// Function wipes everything in the database directory and loads into database
/// defaults for:
///
/// - network specs
/// - types information and danger status
/// - network verifiers
///
/// Then the database is initiated with given general verifier.
#[cfg(feature = "test")]
pub fn populate_cold_no_metadata(
    database_name: &str,
    general_verifier: Verifier,
) -> Result<(), ErrorActive> {
    if std::fs::remove_dir_all(database_name).is_ok() {}
    TrDbCold::new()
        .set_network_specs(default_cold_network_specs()) // set default network specs
        .set_settings(default_cold_settings_init_later()?) // set general verifier and load default types
        .set_verifiers(default_cold_verifiers()) // set default verifiers
        .apply::<Active>(database_name)?;
    init_db::<Active>(database_name, general_verifier)
}

/// Generate initiated test cold database with default content, and create in it
/// Alice default addresses.
#[cfg(feature = "test")]
pub fn populate_cold(database_name: &str, general_verifier: Verifier) -> Result<(), ErrorActive> {
    cold_database_no_init(database_name, Purpose::Test)?;
    init_db::<Active>(database_name, general_verifier)?;
    generate_test_identities(database_name)
}

/// Generate **not initiated** release cold database.
#[cfg(feature = "active")]
pub(crate) fn populate_cold_release(database_name: &str) -> Result<(), ErrorActive> {
    cold_database_no_init(database_name, Purpose::Release)
}

/// Generate **not initiated** test cold database for `navigator` testing.
#[cfg(feature = "test")]
pub fn populate_cold_nav_test(database_name: &str) -> Result<(), ErrorActive> {
    cold_database_no_init(database_name, Purpose::TestNavigator)
}<|MERGE_RESOLUTION|>--- conflicted
+++ resolved
@@ -97,18 +97,10 @@
 /// Make [`Batch`] with default networks metadata, for [`METATREE`] tree, in
 /// purged database.
 ///
-<<<<<<< HEAD
 /// Adds default metadata entries, according to [`Purpose`].
-#[cfg(any(feature = "active", feature = "test"))]
+#[cfg(feature = "active")]
 fn default_cold_metadata(purpose: Purpose) -> Result<Batch, ErrorActive> {
     let mut batch = Batch::default();
-=======
-/// - Purge all existing entries
-/// - Add default metadata entries, according to [`Purpose`]
-#[cfg(feature = "active")]
-fn default_cold_metadata(database_name: &str, purpose: Purpose) -> Result<Batch, ErrorActive> {
-    let mut batch = make_batch_clear_tree::<Active>(database_name, METATREE)?;
->>>>>>> e1dfeb12
     let metadata_set = match purpose {
         Purpose::Release => release_metadata()?,
 
