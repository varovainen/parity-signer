// !$*UTF8*$!
{
	archiveVersion = 1;
	classes = {
	};
	objectVersion = 46;
	objects = {
/* Begin PBXBuildFile section */
		00C302E91ABCBA2D00DB3ED1 /* libRCTNetwork.a in Frameworks */ = {isa = PBXBuildFile; fileRef = 00C302DC1ABCB9D200DB3ED1 /* libRCTNetwork.a */; };
		00C302EA1ABCBA2D00DB3ED1 /* libRCTVibration.a in Frameworks */ = {isa = PBXBuildFile; fileRef = 00C302E41ABCB9EE00DB3ED1 /* libRCTVibration.a */; };
		00E356F31AD99517003FC87E /* NativeSignerTests.m in Sources */ = {isa = PBXBuildFile; fileRef = 00E356F21AD99517003FC87E /* NativeSignerTests.m */; };
		0A5DA78AED2F468C8025AF7C /* Roboto-Black.ttf in Resources */ = {isa = PBXBuildFile; fileRef = EA252ACE6F044BD88BDCD173 /* Roboto-Black.ttf */; };
		0AD793F88E164364B2B3F252 /* FontAwesome5_Brands.ttf in Resources */ = {isa = PBXBuildFile; fileRef = 3DB51A3702D94B6BA025DDE6 /* FontAwesome5_Brands.ttf */; };
		0AE47946EE304AB594D649E3 /* AntDesign.ttf in Resources */ = {isa = PBXBuildFile; fileRef = 894E2A1A52DC44C28E9F9A71 /* AntDesign.ttf */; };
		0CFC8839F5B54F888E6C01DE /* Roboto-ThinItalic.ttf in Resources */ = {isa = PBXBuildFile; fileRef = FAE70C1AAEEA45159C8CB0EA /* Roboto-ThinItalic.ttf */; };
		133E29F31AD74F7200F7D852 /* libRCTLinking.a in Frameworks */ = {isa = PBXBuildFile; fileRef = 78C398B91ACF4ADC00677621 /* libRCTLinking.a */; };
		139105C61AF99C1200B5F7CC /* libRCTSettings.a in Frameworks */ = {isa = PBXBuildFile; fileRef = 139105C11AF99BAD00B5F7CC /* libRCTSettings.a */; };
		139FDEF61B0652A700C62182 /* libRCTWebSocket.a in Frameworks */ = {isa = PBXBuildFile; fileRef = 139FDEF41B06529B00C62182 /* libRCTWebSocket.a */; };
		13B07FBC1A68108700A75B9A /* AppDelegate.m in Sources */ = {isa = PBXBuildFile; fileRef = 13B07FB01A68108700A75B9A /* AppDelegate.m */; };
		13B07FBD1A68108700A75B9A /* LaunchScreen.xib in Resources */ = {isa = PBXBuildFile; fileRef = 13B07FB11A68108700A75B9A /* LaunchScreen.xib */; };
		13B07FBF1A68108700A75B9A /* Images.xcassets in Resources */ = {isa = PBXBuildFile; fileRef = 13B07FB51A68108700A75B9A /* Images.xcassets */; };
		13B07FC11A68108700A75B9A /* main.m in Sources */ = {isa = PBXBuildFile; fileRef = 13B07FB71A68108700A75B9A /* main.m */; };
		140ED2AC1D01E1AD002B40FF /* libReact.a in Frameworks */ = {isa = PBXBuildFile; fileRef = 146834041AC3E56700842450 /* libReact.a */; };
		16614F66487241CE933918B8 /* Roboto-Thin.ttf in Resources */ = {isa = PBXBuildFile; fileRef = 020454D0D3C74A398EC7F440 /* Roboto-Thin.ttf */; };
		1F426F8F208D2CC500CA43DB /* EthkeyBridge.m in Sources */ = {isa = PBXBuildFile; fileRef = 1F426F8E208D2CC500CA43DB /* EthkeyBridge.m */; };
		1F426F92208D32FA00CA43DB /* libRCTImage.a in Frameworks */ = {isa = PBXBuildFile; fileRef = 00C302C01ABCB91800DB3ED1 /* libRCTImage.a */; };
		1F426F93208D332A00CA43DB /* libRCTAnimation.a in Frameworks */ = {isa = PBXBuildFile; fileRef = 5E9157331DD0AC6500FF2AA8 /* libRCTAnimation.a */; };
		1F426F94208D333700CA43DB /* libRCTActionSheet.a in Frameworks */ = {isa = PBXBuildFile; fileRef = 00C302AC1ABCB8CE00DB3ED1 /* libRCTActionSheet.a */; };
		1F426F95208D334200CA43DB /* libReact.a in Frameworks */ = {isa = PBXBuildFile; fileRef = 146834041AC3E56700842450 /* libReact.a */; };
		1F426F9C208D358500CA43DB /* EthkeyBridge.swift in Sources */ = {isa = PBXBuildFile; fileRef = 1F426F99208D358500CA43DB /* EthkeyBridge.swift */; };
		1F426F9D208D358500CA43DB /* String.swift in Sources */ = {isa = PBXBuildFile; fileRef = 1F426F9A208D358500CA43DB /* String.swift */; };
		1F73EE2721777A1D00706E91 /* libsigner.a in Frameworks */ = {isa = PBXBuildFile; fileRef = 1F426F39208B7CC000CA43DB /* libsigner.a */; };
		399D1B0E22DDDE1B00A815EB /* JavaScriptCore.framework in Frameworks */ = {isa = PBXBuildFile; fileRef = 399D1B0D22DDDE1B00A815EB /* JavaScriptCore.framework */; };
		39D32408FC4A464384BA5A5C /* SimpleLineIcons.ttf in Resources */ = {isa = PBXBuildFile; fileRef = E8E0FEBC36F54D78A81C1639 /* SimpleLineIcons.ttf */; };
		39DA351122DDFE0300334898 /* libRNGestureHandler.a in Frameworks */ = {isa = PBXBuildFile; fileRef = 39DA350E22DDFDF200334898 /* libRNGestureHandler.a */; };
		3C31DDCB4CD0465084344D5F /* Manifold-CF-Bold.otf in Resources */ = {isa = PBXBuildFile; fileRef = 624E6C0FF4A64A97A7D51BEF /* Manifold-CF-Bold.otf */; };
		3D7A98D07DE443E381067D3A /* Roboto-BlackItalic.ttf in Resources */ = {isa = PBXBuildFile; fileRef = 183C9D1307934735A4129705 /* Roboto-BlackItalic.ttf */; };
		423E02567C044AF6832B2388 /* Roboto-Light.ttf in Resources */ = {isa = PBXBuildFile; fileRef = 53880E8FF84C419EB11ACA5C /* Roboto-Light.ttf */; };
		47E3EAEBAE24454EBE6C695F /* Zocial.ttf in Resources */ = {isa = PBXBuildFile; fileRef = 7733AB637FF54DE5B174F42C /* Zocial.ttf */; };
		5DC40D98E51D492C8FF692B5 /* Manifold-CF-Light.otf in Resources */ = {isa = PBXBuildFile; fileRef = 31AAF2CB51C04377BFC79634 /* Manifold-CF-Light.otf */; };
		6686E5A219254E3D8880285E /* Octicons.ttf in Resources */ = {isa = PBXBuildFile; fileRef = F2FB2DDD90964B3BB1FC813C /* Octicons.ttf */; };
		6FBA1E2F42104B26A94F3EE0 /* Ionicons.ttf in Resources */ = {isa = PBXBuildFile; fileRef = 84D1117E71B04C839F00F619 /* Ionicons.ttf */; };
		740B033F930D4E6FB906D8C2 /* MaterialCommunityIcons.ttf in Resources */ = {isa = PBXBuildFile; fileRef = CB5C4A7F0E8B4E4E98E06EFD /* MaterialCommunityIcons.ttf */; };
		768CDFD4C47549429C87DEDD /* Entypo.ttf in Resources */ = {isa = PBXBuildFile; fileRef = 6A7AB3BD3C1A4E0EB3C4B3B6 /* Entypo.ttf */; };
		7770B2F348834C05A9AAD960 /* EvilIcons.ttf in Resources */ = {isa = PBXBuildFile; fileRef = E2C73A1D48444F90B25AB1C9 /* EvilIcons.ttf */; };
		77AE2A2069B847F9B7EB4854 /* Manifold-CF.otf in Resources */ = {isa = PBXBuildFile; fileRef = 2EC5DDFE054D4A68B1B7D900 /* Manifold-CF.otf */; };
		7A7137D6EEDE40C184F30C15 /* Roboto-Regular.ttf in Resources */ = {isa = PBXBuildFile; fileRef = 5CD421FF72D947B0AA9EBABB /* Roboto-Regular.ttf */; };
		832341BD1AAA6AB300B99B32 /* libRCTText.a in Frameworks */ = {isa = PBXBuildFile; fileRef = 832341B51AAA6A8300B99B32 /* libRCTText.a */; };
		8646A35013514173B8EA8FA3 /* FontAwesome5_Regular.ttf in Resources */ = {isa = PBXBuildFile; fileRef = E759893EEAF44DD487B2401E /* FontAwesome5_Regular.ttf */; };
		8E3CF6503EDE413B99EADC1C /* MaterialIcons.ttf in Resources */ = {isa = PBXBuildFile; fileRef = 4BF2B8970DC245F4BA0574F9 /* MaterialIcons.ttf */; };
		95279244A36A49849FCE2DAE /* Roboto-Bold.ttf in Resources */ = {isa = PBXBuildFile; fileRef = D592A5F1000548E09C637958 /* Roboto-Bold.ttf */; };
		A53C2785040148EEBE6E3B58 /* FontAwesome5_Solid.ttf in Resources */ = {isa = PBXBuildFile; fileRef = 431C560691184DF8B5347066 /* FontAwesome5_Solid.ttf */; };
		A6DE194CA1E344F6B2BBDD09 /* Roboto-MediumItalic.ttf in Resources */ = {isa = PBXBuildFile; fileRef = 5F744F56289845F0A1085BBB /* Roboto-MediumItalic.ttf */; };
		AD0B6F7EACB74BA7A42D2A2E /* Manifold-CF-Demi-Bold.otf in Resources */ = {isa = PBXBuildFile; fileRef = 5D4F46832A564A6C98432D76 /* Manifold-CF-Demi-Bold.otf */; };
		B201F070BAEF4F0FB05AE5F7 /* FontAwesome.ttf in Resources */ = {isa = PBXBuildFile; fileRef = 15BC2D6C3FC64019985638C1 /* FontAwesome.ttf */; };
		B43B3542B9ED441AB8AFBA0B /* Roboto-Italic.ttf in Resources */ = {isa = PBXBuildFile; fileRef = 42D126E4D4D84C4784E2377B /* Roboto-Italic.ttf */; };
		B6F2B7C38D8C47168DE75A98 /* Feather.ttf in Resources */ = {isa = PBXBuildFile; fileRef = 2D0EA96B71FC4AFF8C35B80E /* Feather.ttf */; };
		BB1BF6E8C2204EDEA0DEFB71 /* libRNSecureStorage.a in Frameworks */ = {isa = PBXBuildFile; fileRef = 9AFB9B36F67549FE85C83E49 /* libRNSecureStorage.a */; };
		BB9F6E527C3C41EAA7FB339D /* Fontisto.ttf in Resources */ = {isa = PBXBuildFile; fileRef = 6C53A63D96B24FDD95AF1C97 /* Fontisto.ttf */; };
		BF3C785B2A694FAF9954DC20 /* Foundation.ttf in Resources */ = {isa = PBXBuildFile; fileRef = 91D53BBCAE6D418EA362A703 /* Foundation.ttf */; };
		E501D58522AE41A9AF18340A /* Roboto-BoldItalic.ttf in Resources */ = {isa = PBXBuildFile; fileRef = 0A3530DA239B43579EF02112 /* Roboto-BoldItalic.ttf */; };
		EDCE1EC0CA1249279F03F2E2 /* Roboto-Medium.ttf in Resources */ = {isa = PBXBuildFile; fileRef = E3DA81F74A0847378E71E280 /* Roboto-Medium.ttf */; };
		EE896FB251B94030AC713B6F /* Roboto-LightItalic.ttf in Resources */ = {isa = PBXBuildFile; fileRef = 8C99AB759A004CEB88AC4455 /* Roboto-LightItalic.ttf */; };
		F1569210427145DEBBB5B898 /* Manifold-CF-Extra-Bold.otf in Resources */ = {isa = PBXBuildFile; fileRef = F198D2DE15BC4461B2308E3C /* Manifold-CF-Extra-Bold.otf */; };
<<<<<<< HEAD
		BC281020BE04470E86371E16 /* libRNCNetInfo.a in Frameworks */ = {isa = PBXBuildFile; fileRef = F78A5174AF744169974591A9 /* libRNCNetInfo.a */; };
=======
		A174652260CA4A7785BEC78B /* libRNCamera.a in Frameworks */ = {isa = PBXBuildFile; fileRef = 756B74B1A2EC494B84EF8056 /* libRNCamera.a */; };
>>>>>>> cf738418
/* End PBXBuildFile section */

/* Begin PBXContainerItemProxy section */
		00C302AB1ABCB8CE00DB3ED1 /* PBXContainerItemProxy */ = {
			isa = PBXContainerItemProxy;
			containerPortal = 00C302A71ABCB8CE00DB3ED1 /* RCTActionSheet.xcodeproj */;
			proxyType = 2;
			remoteGlobalIDString = 134814201AA4EA6300B7C361;
			remoteInfo = RCTActionSheet;
		};
		00C302B91ABCB90400DB3ED1 /* PBXContainerItemProxy */ = {
			isa = PBXContainerItemProxy;
			containerPortal = 00C302B51ABCB90400DB3ED1 /* RCTGeolocation.xcodeproj */;
			proxyType = 2;
			remoteGlobalIDString = 134814201AA4EA6300B7C361;
			remoteInfo = RCTGeolocation;
		};
		00C302BF1ABCB91800DB3ED1 /* PBXContainerItemProxy */ = {
			isa = PBXContainerItemProxy;
			containerPortal = 00C302BB1ABCB91800DB3ED1 /* RCTImage.xcodeproj */;
			proxyType = 2;
			remoteGlobalIDString = 58B5115D1A9E6B3D00147676;
			remoteInfo = RCTImage;
		};
		00C302DB1ABCB9D200DB3ED1 /* PBXContainerItemProxy */ = {
			isa = PBXContainerItemProxy;
			containerPortal = 00C302D31ABCB9D200DB3ED1 /* RCTNetwork.xcodeproj */;
			proxyType = 2;
			remoteGlobalIDString = 58B511DB1A9E6C8500147676;
			remoteInfo = RCTNetwork;
		};
		00C302E31ABCB9EE00DB3ED1 /* PBXContainerItemProxy */ = {
			isa = PBXContainerItemProxy;
			containerPortal = 00C302DF1ABCB9EE00DB3ED1 /* RCTVibration.xcodeproj */;
			proxyType = 2;
			remoteGlobalIDString = 832C81801AAF6DEF007FA2F7;
			remoteInfo = RCTVibration;
		};
		00E356F41AD99517003FC87E /* PBXContainerItemProxy */ = {
			isa = PBXContainerItemProxy;
			containerPortal = 83CBB9F71A601CBA00E9B192 /* Project object */;
			proxyType = 1;
			remoteGlobalIDString = 13B07F861A680F5B00A75B9A;
			remoteInfo = NativeSigner;
		};
		139105C01AF99BAD00B5F7CC /* PBXContainerItemProxy */ = {
			isa = PBXContainerItemProxy;
			containerPortal = 139105B61AF99BAD00B5F7CC /* RCTSettings.xcodeproj */;
			proxyType = 2;
			remoteGlobalIDString = 134814201AA4EA6300B7C361;
			remoteInfo = RCTSettings;
		};
		139FDEF31B06529B00C62182 /* PBXContainerItemProxy */ = {
			isa = PBXContainerItemProxy;
			containerPortal = 139FDEE61B06529A00C62182 /* RCTWebSocket.xcodeproj */;
			proxyType = 2;
			remoteGlobalIDString = 3C86DF461ADF2C930047B81A;
			remoteInfo = RCTWebSocket;
		};
		146834031AC3E56700842450 /* PBXContainerItemProxy */ = {
			isa = PBXContainerItemProxy;
			containerPortal = 146833FF1AC3E56700842450 /* React.xcodeproj */;
			proxyType = 2;
			remoteGlobalIDString = 83CBBA2E1A601D0E00E9B192;
			remoteInfo = React;
		};
		1FE167A02088EA11004A6284 /* PBXContainerItemProxy */ = {
			isa = PBXContainerItemProxy;
			containerPortal = 139FDEE61B06529A00C62182 /* RCTWebSocket.xcodeproj */;
			proxyType = 2;
			remoteGlobalIDString = 3DBE0D001F3B181A0099AA32;
			remoteInfo = fishhook;
		};
		1FE167A22088EA11004A6284 /* PBXContainerItemProxy */ = {
			isa = PBXContainerItemProxy;
			containerPortal = 139FDEE61B06529A00C62182 /* RCTWebSocket.xcodeproj */;
			proxyType = 2;
			remoteGlobalIDString = 3DBE0D0D1F3B181C0099AA32;
			remoteInfo = "fishhook-tvOS";
		};
		1FE167B42088EA11004A6284 /* PBXContainerItemProxy */ = {
			isa = PBXContainerItemProxy;
			containerPortal = 146833FF1AC3E56700842450 /* React.xcodeproj */;
			proxyType = 2;
			remoteGlobalIDString = EBF21BDC1FC498900052F4D5;
			remoteInfo = jsinspector;
		};
		1FE167B62088EA11004A6284 /* PBXContainerItemProxy */ = {
			isa = PBXContainerItemProxy;
			containerPortal = 146833FF1AC3E56700842450 /* React.xcodeproj */;
			proxyType = 2;
			remoteGlobalIDString = EBF21BFA1FC4989A0052F4D5;
			remoteInfo = "jsinspector-tvOS";
		};
		1FE167B82088EA11004A6284 /* PBXContainerItemProxy */ = {
			isa = PBXContainerItemProxy;
			containerPortal = 146833FF1AC3E56700842450 /* React.xcodeproj */;
			proxyType = 2;
			remoteGlobalIDString = 139D7ECE1E25DB7D00323FB7;
			remoteInfo = "third-party";
		};
		1FE167BA2088EA11004A6284 /* PBXContainerItemProxy */ = {
			isa = PBXContainerItemProxy;
			containerPortal = 146833FF1AC3E56700842450 /* React.xcodeproj */;
			proxyType = 2;
			remoteGlobalIDString = 3D383D3C1EBD27B6005632C8;
			remoteInfo = "third-party-tvOS";
		};
		1FE167BC2088EA11004A6284 /* PBXContainerItemProxy */ = {
			isa = PBXContainerItemProxy;
			containerPortal = 146833FF1AC3E56700842450 /* React.xcodeproj */;
			proxyType = 2;
			remoteGlobalIDString = 139D7E881E25C6D100323FB7;
			remoteInfo = "double-conversion";
		};
		1FE167BE2088EA11004A6284 /* PBXContainerItemProxy */ = {
			isa = PBXContainerItemProxy;
			containerPortal = 146833FF1AC3E56700842450 /* React.xcodeproj */;
			proxyType = 2;
			remoteGlobalIDString = 3D383D621EBD27B9005632C8;
			remoteInfo = "double-conversion-tvOS";
		};
		3959CD1F22D89E430042E675 /* PBXContainerItemProxy */ = {
			isa = PBXContainerItemProxy;
			containerPortal = 146833FF1AC3E56700842450 /* React.xcodeproj */;
			proxyType = 2;
			remoteGlobalIDString = EDEBC6D6214B3E7000DD5AC8;
			remoteInfo = jsi;
		};
		3959CD2122D89E430042E675 /* PBXContainerItemProxy */ = {
			isa = PBXContainerItemProxy;
			containerPortal = 146833FF1AC3E56700842450 /* React.xcodeproj */;
			proxyType = 2;
			remoteGlobalIDString = EDEBC73B214B45A300DD5AC8;
			remoteInfo = jsiexecutor;
		};
		3959CD2322D89E430042E675 /* PBXContainerItemProxy */ = {
			isa = PBXContainerItemProxy;
			containerPortal = 146833FF1AC3E56700842450 /* React.xcodeproj */;
			proxyType = 2;
			remoteGlobalIDString = ED296FB6214C9A0900B7C4FE;
			remoteInfo = "jsi-tvOS";
		};
		3959CD2522D89E430042E675 /* PBXContainerItemProxy */ = {
			isa = PBXContainerItemProxy;
			containerPortal = 146833FF1AC3E56700842450 /* React.xcodeproj */;
			proxyType = 2;
			remoteGlobalIDString = ED296FEE214C9CF800B7C4FE;
			remoteInfo = "jsiexecutor-tvOS";
		};
		399D1B0B22DDD09700A815EB /* PBXContainerItemProxy */ = {
			isa = PBXContainerItemProxy;
			containerPortal = 8CC63279C525400CA35EAF96 /* RNSecureStorage.xcodeproj */;
			proxyType = 2;
			remoteGlobalIDString = 134814201AA4EA6300B7C361;
			remoteInfo = RNSecureStorage;
		};
		39DA350D22DDFDF200334898 /* PBXContainerItemProxy */ = {
			isa = PBXContainerItemProxy;
			containerPortal = 39DA350822DDFDF200334898 /* RNGestureHandler.xcodeproj */;
			proxyType = 2;
			remoteGlobalIDString = 134814201AA4EA6300B7C361;
			remoteInfo = RNGestureHandler;
		};
		39DA350F22DDFDF200334898 /* PBXContainerItemProxy */ = {
			isa = PBXContainerItemProxy;
			containerPortal = 39DA350822DDFDF200334898 /* RNGestureHandler.xcodeproj */;
			proxyType = 2;
			remoteGlobalIDString = B5C32A36220C603B000FFB8D;
			remoteInfo = "RNGestureHandler-tvOS";
		};
		3DAD3E831DF850E9000B6D8A /* PBXContainerItemProxy */ = {
			isa = PBXContainerItemProxy;
			containerPortal = 00C302BB1ABCB91800DB3ED1 /* RCTImage.xcodeproj */;
			proxyType = 2;
			remoteGlobalIDString = 2D2A283A1D9B042B00D4039D;
			remoteInfo = "RCTImage-tvOS";
		};
		3DAD3E871DF850E9000B6D8A /* PBXContainerItemProxy */ = {
			isa = PBXContainerItemProxy;
			containerPortal = 78C398B01ACF4ADC00677621 /* RCTLinking.xcodeproj */;
			proxyType = 2;
			remoteGlobalIDString = 2D2A28471D9B043800D4039D;
			remoteInfo = "RCTLinking-tvOS";
		};
		3DAD3E8B1DF850E9000B6D8A /* PBXContainerItemProxy */ = {
			isa = PBXContainerItemProxy;
			containerPortal = 00C302D31ABCB9D200DB3ED1 /* RCTNetwork.xcodeproj */;
			proxyType = 2;
			remoteGlobalIDString = 2D2A28541D9B044C00D4039D;
			remoteInfo = "RCTNetwork-tvOS";
		};
		3DAD3E8F1DF850E9000B6D8A /* PBXContainerItemProxy */ = {
			isa = PBXContainerItemProxy;
			containerPortal = 139105B61AF99BAD00B5F7CC /* RCTSettings.xcodeproj */;
			proxyType = 2;
			remoteGlobalIDString = 2D2A28611D9B046600D4039D;
			remoteInfo = "RCTSettings-tvOS";
		};
		3DAD3E931DF850E9000B6D8A /* PBXContainerItemProxy */ = {
			isa = PBXContainerItemProxy;
			containerPortal = 832341B01AAA6A8300B99B32 /* RCTText.xcodeproj */;
			proxyType = 2;
			remoteGlobalIDString = 2D2A287B1D9B048500D4039D;
			remoteInfo = "RCTText-tvOS";
		};
		3DAD3E981DF850E9000B6D8A /* PBXContainerItemProxy */ = {
			isa = PBXContainerItemProxy;
			containerPortal = 139FDEE61B06529A00C62182 /* RCTWebSocket.xcodeproj */;
			proxyType = 2;
			remoteGlobalIDString = 2D2A28881D9B049200D4039D;
			remoteInfo = "RCTWebSocket-tvOS";
		};
		3DAD3EA21DF850E9000B6D8A /* PBXContainerItemProxy */ = {
			isa = PBXContainerItemProxy;
			containerPortal = 146833FF1AC3E56700842450 /* React.xcodeproj */;
			proxyType = 2;
			remoteGlobalIDString = 2D2A28131D9B038B00D4039D;
			remoteInfo = "React-tvOS";
		};
		3DAD3EA41DF850E9000B6D8A /* PBXContainerItemProxy */ = {
			isa = PBXContainerItemProxy;
			containerPortal = 146833FF1AC3E56700842450 /* React.xcodeproj */;
			proxyType = 2;
			remoteGlobalIDString = 3D3C059A1DE3340900C268FA;
			remoteInfo = yoga;
		};
		3DAD3EA61DF850E9000B6D8A /* PBXContainerItemProxy */ = {
			isa = PBXContainerItemProxy;
			containerPortal = 146833FF1AC3E56700842450 /* React.xcodeproj */;
			proxyType = 2;
			remoteGlobalIDString = 3D3C06751DE3340C00C268FA;
			remoteInfo = "yoga-tvOS";
		};
		3DAD3EA81DF850E9000B6D8A /* PBXContainerItemProxy */ = {
			isa = PBXContainerItemProxy;
			containerPortal = 146833FF1AC3E56700842450 /* React.xcodeproj */;
			proxyType = 2;
			remoteGlobalIDString = 3D3CD9251DE5FBEC00167DC4;
			remoteInfo = cxxreact;
		};
		3DAD3EAA1DF850E9000B6D8A /* PBXContainerItemProxy */ = {
			isa = PBXContainerItemProxy;
			containerPortal = 146833FF1AC3E56700842450 /* React.xcodeproj */;
			proxyType = 2;
			remoteGlobalIDString = 3D3CD9321DE5FBEE00167DC4;
			remoteInfo = "cxxreact-tvOS";
		};
		5E9157321DD0AC6500FF2AA8 /* PBXContainerItemProxy */ = {
			isa = PBXContainerItemProxy;
			containerPortal = 5E91572D1DD0AC6500FF2AA8 /* RCTAnimation.xcodeproj */;
			proxyType = 2;
			remoteGlobalIDString = 134814201AA4EA6300B7C361;
			remoteInfo = RCTAnimation;
		};
		5E9157341DD0AC6500FF2AA8 /* PBXContainerItemProxy */ = {
			isa = PBXContainerItemProxy;
			containerPortal = 5E91572D1DD0AC6500FF2AA8 /* RCTAnimation.xcodeproj */;
			proxyType = 2;
			remoteGlobalIDString = 2D2A28201D9B03D100D4039D;
			remoteInfo = "RCTAnimation-tvOS";
		};
		78C398B81ACF4ADC00677621 /* PBXContainerItemProxy */ = {
			isa = PBXContainerItemProxy;
			containerPortal = 78C398B01ACF4ADC00677621 /* RCTLinking.xcodeproj */;
			proxyType = 2;
			remoteGlobalIDString = 134814201AA4EA6300B7C361;
			remoteInfo = RCTLinking;
		};
		832341B41AAA6A8300B99B32 /* PBXContainerItemProxy */ = {
			isa = PBXContainerItemProxy;
			containerPortal = 832341B01AAA6A8300B99B32 /* RCTText.xcodeproj */;
			proxyType = 2;
			remoteGlobalIDString = 58B5119B1A9E6C1200147676;
			remoteInfo = RCTText;
		};
/* End PBXContainerItemProxy section */

/* Begin PBXFileReference section */
		00C302A71ABCB8CE00DB3ED1 /* RCTActionSheet.xcodeproj */ = {isa = PBXFileReference; lastKnownFileType = "wrapper.pb-project"; name = RCTActionSheet.xcodeproj; path = "../node_modules/react-native/Libraries/ActionSheetIOS/RCTActionSheet.xcodeproj"; sourceTree = "<group>"; };
		00C302B51ABCB90400DB3ED1 /* RCTGeolocation.xcodeproj */ = {isa = PBXFileReference; lastKnownFileType = "wrapper.pb-project"; name = RCTGeolocation.xcodeproj; path = "../node_modules/react-native/Libraries/Geolocation/RCTGeolocation.xcodeproj"; sourceTree = "<group>"; };
		00C302BB1ABCB91800DB3ED1 /* RCTImage.xcodeproj */ = {isa = PBXFileReference; lastKnownFileType = "wrapper.pb-project"; name = RCTImage.xcodeproj; path = "../node_modules/react-native/Libraries/Image/RCTImage.xcodeproj"; sourceTree = "<group>"; };
		00C302D31ABCB9D200DB3ED1 /* RCTNetwork.xcodeproj */ = {isa = PBXFileReference; lastKnownFileType = "wrapper.pb-project"; name = RCTNetwork.xcodeproj; path = "../node_modules/react-native/Libraries/Network/RCTNetwork.xcodeproj"; sourceTree = "<group>"; };
		00C302DF1ABCB9EE00DB3ED1 /* RCTVibration.xcodeproj */ = {isa = PBXFileReference; lastKnownFileType = "wrapper.pb-project"; name = RCTVibration.xcodeproj; path = "../node_modules/react-native/Libraries/Vibration/RCTVibration.xcodeproj"; sourceTree = "<group>"; };
		00E356EE1AD99517003FC87E /* NativeSignerTests.xctest */ = {isa = PBXFileReference; explicitFileType = wrapper.cfbundle; includeInIndex = 0; path = NativeSignerTests.xctest; sourceTree = BUILT_PRODUCTS_DIR; };
		00E356F11AD99517003FC87E /* Info.plist */ = {isa = PBXFileReference; lastKnownFileType = text.plist.xml; path = Info.plist; sourceTree = "<group>"; };
		00E356F21AD99517003FC87E /* NativeSignerTests.m */ = {isa = PBXFileReference; lastKnownFileType = sourcecode.c.objc; path = NativeSignerTests.m; sourceTree = "<group>"; };
		020454D0D3C74A398EC7F440 /* Roboto-Thin.ttf */ = {isa = PBXFileReference; explicitFileType = undefined; fileEncoding = 9; includeInIndex = 0; lastKnownFileType = unknown; name = "Roboto-Thin.ttf"; path = "../res/fonts/Roboto-Thin.ttf"; sourceTree = "<group>"; };
		0A3530DA239B43579EF02112 /* Roboto-BoldItalic.ttf */ = {isa = PBXFileReference; explicitFileType = undefined; fileEncoding = 9; includeInIndex = 0; lastKnownFileType = unknown; name = "Roboto-BoldItalic.ttf"; path = "../res/fonts/Roboto-BoldItalic.ttf"; sourceTree = "<group>"; };
		139105B61AF99BAD00B5F7CC /* RCTSettings.xcodeproj */ = {isa = PBXFileReference; lastKnownFileType = "wrapper.pb-project"; name = RCTSettings.xcodeproj; path = "../node_modules/react-native/Libraries/Settings/RCTSettings.xcodeproj"; sourceTree = "<group>"; };
		139FDEE61B06529A00C62182 /* RCTWebSocket.xcodeproj */ = {isa = PBXFileReference; lastKnownFileType = "wrapper.pb-project"; name = RCTWebSocket.xcodeproj; path = "../node_modules/react-native/Libraries/WebSocket/RCTWebSocket.xcodeproj"; sourceTree = "<group>"; };
		13B07F961A680F5B00A75B9A /* NativeSigner.app */ = {isa = PBXFileReference; explicitFileType = wrapper.application; includeInIndex = 0; path = NativeSigner.app; sourceTree = BUILT_PRODUCTS_DIR; };
		13B07FAF1A68108700A75B9A /* AppDelegate.h */ = {isa = PBXFileReference; fileEncoding = 4; lastKnownFileType = sourcecode.c.h; name = AppDelegate.h; path = NativeSigner/AppDelegate.h; sourceTree = "<group>"; };
		13B07FB01A68108700A75B9A /* AppDelegate.m */ = {isa = PBXFileReference; fileEncoding = 4; lastKnownFileType = sourcecode.c.objc; name = AppDelegate.m; path = NativeSigner/AppDelegate.m; sourceTree = "<group>"; };
		13B07FB21A68108700A75B9A /* Base */ = {isa = PBXFileReference; lastKnownFileType = file.xib; name = Base; path = Base.lproj/LaunchScreen.xib; sourceTree = "<group>"; };
		13B07FB51A68108700A75B9A /* Images.xcassets */ = {isa = PBXFileReference; lastKnownFileType = folder.assetcatalog; name = Images.xcassets; path = NativeSigner/Images.xcassets; sourceTree = "<group>"; };
		13B07FB61A68108700A75B9A /* Info.plist */ = {isa = PBXFileReference; fileEncoding = 4; lastKnownFileType = text.plist.xml; name = Info.plist; path = NativeSigner/Info.plist; sourceTree = "<group>"; };
		13B07FB71A68108700A75B9A /* main.m */ = {isa = PBXFileReference; fileEncoding = 4; lastKnownFileType = sourcecode.c.objc; name = main.m; path = NativeSigner/main.m; sourceTree = "<group>"; };
		146833FF1AC3E56700842450 /* React.xcodeproj */ = {isa = PBXFileReference; lastKnownFileType = "wrapper.pb-project"; name = React.xcodeproj; path = "../node_modules/react-native/React/React.xcodeproj"; sourceTree = "<group>"; };
		15BC2D6C3FC64019985638C1 /* FontAwesome.ttf */ = {isa = PBXFileReference; explicitFileType = undefined; fileEncoding = 9; includeInIndex = 0; lastKnownFileType = unknown; name = FontAwesome.ttf; path = "../node_modules/react-native-vector-icons/Fonts/FontAwesome.ttf"; sourceTree = "<group>"; };
		183C9D1307934735A4129705 /* Roboto-BlackItalic.ttf */ = {isa = PBXFileReference; explicitFileType = undefined; fileEncoding = 9; includeInIndex = 0; lastKnownFileType = unknown; name = "Roboto-BlackItalic.ttf"; path = "../res/fonts/Roboto-BlackItalic.ttf"; sourceTree = "<group>"; };
		1F426F39208B7CC000CA43DB /* libsigner.a */ = {isa = PBXFileReference; lastKnownFileType = archive.ar; name = libsigner.a; path = ../rust/signer/libsigner.a; sourceTree = "<group>"; };
		1F426F8E208D2CC500CA43DB /* EthkeyBridge.m */ = {isa = PBXFileReference; lastKnownFileType = sourcecode.c.objc; name = EthkeyBridge.m; path = NativeSigner/EthkeyBridge.m; sourceTree = "<group>"; };
		1F426F90208D31D200CA43DB /* signer.h */ = {isa = PBXFileReference; fileEncoding = 4; lastKnownFileType = sourcecode.c.h; name = signer.h; path = ../rust/signer/signer.h; sourceTree = "<group>"; };
		1F426F99208D358500CA43DB /* EthkeyBridge.swift */ = {isa = PBXFileReference; fileEncoding = 4; lastKnownFileType = sourcecode.swift; name = EthkeyBridge.swift; path = NativeSigner/EthkeyBridge.swift; sourceTree = "<group>"; };
		1F426F9A208D358500CA43DB /* String.swift */ = {isa = PBXFileReference; fileEncoding = 4; lastKnownFileType = sourcecode.swift; name = String.swift; path = NativeSigner/String.swift; sourceTree = "<group>"; };
		1F426F9B208D358500CA43DB /* NativeSigner-Bridging-Header.h */ = {isa = PBXFileReference; fileEncoding = 4; lastKnownFileType = sourcecode.c.h; name = "NativeSigner-Bridging-Header.h"; path = "NativeSigner/NativeSigner-Bridging-Header.h"; sourceTree = "<group>"; };
		1F7FFA3B208B691700FF717A /* libresolv.tbd */ = {isa = PBXFileReference; lastKnownFileType = "sourcecode.text-based-dylib-definition"; name = libresolv.tbd; path = usr/lib/libresolv.tbd; sourceTree = SDKROOT; };
		2D0EA96B71FC4AFF8C35B80E /* Feather.ttf */ = {isa = PBXFileReference; explicitFileType = undefined; fileEncoding = 9; includeInIndex = 0; lastKnownFileType = unknown; name = Feather.ttf; path = "../node_modules/react-native-vector-icons/Fonts/Feather.ttf"; sourceTree = "<group>"; };
		2EC5DDFE054D4A68B1B7D900 /* Manifold-CF.otf */ = {isa = PBXFileReference; explicitFileType = undefined; fileEncoding = 9; includeInIndex = 0; lastKnownFileType = unknown; name = "Manifold-CF.otf"; path = "../res/fonts/Manifold-CF.otf"; sourceTree = "<group>"; };
		31AAF2CB51C04377BFC79634 /* Manifold-CF-Light.otf */ = {isa = PBXFileReference; explicitFileType = undefined; fileEncoding = 9; includeInIndex = 0; lastKnownFileType = unknown; name = "Manifold-CF-Light.otf"; path = "../res/fonts/Manifold-CF-Light.otf"; sourceTree = "<group>"; };
		399D1B0D22DDDE1B00A815EB /* JavaScriptCore.framework */ = {isa = PBXFileReference; lastKnownFileType = wrapper.framework; name = JavaScriptCore.framework; path = System/Library/Frameworks/JavaScriptCore.framework; sourceTree = SDKROOT; };
		39DA350822DDFDF200334898 /* RNGestureHandler.xcodeproj */ = {isa = PBXFileReference; lastKnownFileType = "wrapper.pb-project"; name = RNGestureHandler.xcodeproj; path = "../node_modules/react-native-gesture-handler/ios/RNGestureHandler.xcodeproj"; sourceTree = "<group>"; };
		3DB51A3702D94B6BA025DDE6 /* FontAwesome5_Brands.ttf */ = {isa = PBXFileReference; explicitFileType = undefined; fileEncoding = 9; includeInIndex = 0; lastKnownFileType = unknown; name = FontAwesome5_Brands.ttf; path = "../node_modules/react-native-vector-icons/Fonts/FontAwesome5_Brands.ttf"; sourceTree = "<group>"; };
		42D126E4D4D84C4784E2377B /* Roboto-Italic.ttf */ = {isa = PBXFileReference; explicitFileType = undefined; fileEncoding = 9; includeInIndex = 0; lastKnownFileType = unknown; name = "Roboto-Italic.ttf"; path = "../res/fonts/Roboto-Italic.ttf"; sourceTree = "<group>"; };
		431C560691184DF8B5347066 /* FontAwesome5_Solid.ttf */ = {isa = PBXFileReference; explicitFileType = undefined; fileEncoding = 9; includeInIndex = 0; lastKnownFileType = unknown; name = FontAwesome5_Solid.ttf; path = "../node_modules/react-native-vector-icons/Fonts/FontAwesome5_Solid.ttf"; sourceTree = "<group>"; };
		4BF2B8970DC245F4BA0574F9 /* MaterialIcons.ttf */ = {isa = PBXFileReference; explicitFileType = undefined; fileEncoding = 9; includeInIndex = 0; lastKnownFileType = unknown; name = MaterialIcons.ttf; path = "../node_modules/react-native-vector-icons/Fonts/MaterialIcons.ttf"; sourceTree = "<group>"; };
		53880E8FF84C419EB11ACA5C /* Roboto-Light.ttf */ = {isa = PBXFileReference; explicitFileType = undefined; fileEncoding = 9; includeInIndex = 0; lastKnownFileType = unknown; name = "Roboto-Light.ttf"; path = "../res/fonts/Roboto-Light.ttf"; sourceTree = "<group>"; };
		5CD421FF72D947B0AA9EBABB /* Roboto-Regular.ttf */ = {isa = PBXFileReference; explicitFileType = undefined; fileEncoding = 9; includeInIndex = 0; lastKnownFileType = unknown; name = "Roboto-Regular.ttf"; path = "../res/fonts/Roboto-Regular.ttf"; sourceTree = "<group>"; };
		5D4F46832A564A6C98432D76 /* Manifold-CF-Demi-Bold.otf */ = {isa = PBXFileReference; explicitFileType = undefined; fileEncoding = 9; includeInIndex = 0; lastKnownFileType = unknown; name = "Manifold-CF-Demi-Bold.otf"; path = "../res/fonts/Manifold-CF-Demi-Bold.otf"; sourceTree = "<group>"; };
		5E91572D1DD0AC6500FF2AA8 /* RCTAnimation.xcodeproj */ = {isa = PBXFileReference; lastKnownFileType = "wrapper.pb-project"; name = RCTAnimation.xcodeproj; path = "../node_modules/react-native/Libraries/NativeAnimation/RCTAnimation.xcodeproj"; sourceTree = "<group>"; };
		5F744F56289845F0A1085BBB /* Roboto-MediumItalic.ttf */ = {isa = PBXFileReference; explicitFileType = undefined; fileEncoding = 9; includeInIndex = 0; lastKnownFileType = unknown; name = "Roboto-MediumItalic.ttf"; path = "../res/fonts/Roboto-MediumItalic.ttf"; sourceTree = "<group>"; };
		624E6C0FF4A64A97A7D51BEF /* Manifold-CF-Bold.otf */ = {isa = PBXFileReference; explicitFileType = undefined; fileEncoding = 9; includeInIndex = 0; lastKnownFileType = unknown; name = "Manifold-CF-Bold.otf"; path = "../res/fonts/Manifold-CF-Bold.otf"; sourceTree = "<group>"; };
		6A7AB3BD3C1A4E0EB3C4B3B6 /* Entypo.ttf */ = {isa = PBXFileReference; explicitFileType = undefined; fileEncoding = 9; includeInIndex = 0; lastKnownFileType = unknown; name = Entypo.ttf; path = "../node_modules/react-native-vector-icons/Fonts/Entypo.ttf"; sourceTree = "<group>"; };
		6C53A63D96B24FDD95AF1C97 /* Fontisto.ttf */ = {isa = PBXFileReference; explicitFileType = undefined; fileEncoding = 9; includeInIndex = 0; lastKnownFileType = unknown; name = Fontisto.ttf; path = "../node_modules/react-native-vector-icons/Fonts/Fontisto.ttf"; sourceTree = "<group>"; };
		7733AB637FF54DE5B174F42C /* Zocial.ttf */ = {isa = PBXFileReference; explicitFileType = undefined; fileEncoding = 9; includeInIndex = 0; lastKnownFileType = unknown; name = Zocial.ttf; path = "../node_modules/react-native-vector-icons/Fonts/Zocial.ttf"; sourceTree = "<group>"; };
		78C398B01ACF4ADC00677621 /* RCTLinking.xcodeproj */ = {isa = PBXFileReference; lastKnownFileType = "wrapper.pb-project"; name = RCTLinking.xcodeproj; path = "../node_modules/react-native/Libraries/LinkingIOS/RCTLinking.xcodeproj"; sourceTree = "<group>"; };
		832341B01AAA6A8300B99B32 /* RCTText.xcodeproj */ = {isa = PBXFileReference; lastKnownFileType = "wrapper.pb-project"; name = RCTText.xcodeproj; path = "../node_modules/react-native/Libraries/Text/RCTText.xcodeproj"; sourceTree = "<group>"; };
		84D1117E71B04C839F00F619 /* Ionicons.ttf */ = {isa = PBXFileReference; explicitFileType = undefined; fileEncoding = 9; includeInIndex = 0; lastKnownFileType = unknown; name = Ionicons.ttf; path = "../node_modules/react-native-vector-icons/Fonts/Ionicons.ttf"; sourceTree = "<group>"; };
		894E2A1A52DC44C28E9F9A71 /* AntDesign.ttf */ = {isa = PBXFileReference; explicitFileType = undefined; fileEncoding = 9; includeInIndex = 0; lastKnownFileType = unknown; name = AntDesign.ttf; path = "../node_modules/react-native-vector-icons/Fonts/AntDesign.ttf"; sourceTree = "<group>"; };
		8C99AB759A004CEB88AC4455 /* Roboto-LightItalic.ttf */ = {isa = PBXFileReference; explicitFileType = undefined; fileEncoding = 9; includeInIndex = 0; lastKnownFileType = unknown; name = "Roboto-LightItalic.ttf"; path = "../res/fonts/Roboto-LightItalic.ttf"; sourceTree = "<group>"; };
		8CC63279C525400CA35EAF96 /* RNSecureStorage.xcodeproj */ = {isa = PBXFileReference; explicitFileType = undefined; fileEncoding = 9; includeInIndex = 0; lastKnownFileType = "wrapper.pb-project"; name = RNSecureStorage.xcodeproj; path = "../node_modules/react-native-secure-storage/ios/RNSecureStorage.xcodeproj"; sourceTree = "<group>"; };
		91D53BBCAE6D418EA362A703 /* Foundation.ttf */ = {isa = PBXFileReference; explicitFileType = undefined; fileEncoding = 9; includeInIndex = 0; lastKnownFileType = unknown; name = Foundation.ttf; path = "../node_modules/react-native-vector-icons/Fonts/Foundation.ttf"; sourceTree = "<group>"; };
		9AFB9B36F67549FE85C83E49 /* libRNSecureStorage.a */ = {isa = PBXFileReference; explicitFileType = undefined; fileEncoding = 9; includeInIndex = 0; lastKnownFileType = archive.ar; path = libRNSecureStorage.a; sourceTree = "<group>"; };
		CB5C4A7F0E8B4E4E98E06EFD /* MaterialCommunityIcons.ttf */ = {isa = PBXFileReference; explicitFileType = undefined; fileEncoding = 9; includeInIndex = 0; lastKnownFileType = unknown; name = MaterialCommunityIcons.ttf; path = "../node_modules/react-native-vector-icons/Fonts/MaterialCommunityIcons.ttf"; sourceTree = "<group>"; };
		D592A5F1000548E09C637958 /* Roboto-Bold.ttf */ = {isa = PBXFileReference; explicitFileType = undefined; fileEncoding = 9; includeInIndex = 0; lastKnownFileType = unknown; name = "Roboto-Bold.ttf"; path = "../res/fonts/Roboto-Bold.ttf"; sourceTree = "<group>"; };
		DDFA123E816A46BBB8DF60B6 /* libRCTCamera.a */ = {isa = PBXFileReference; explicitFileType = undefined; fileEncoding = 9; includeInIndex = 0; lastKnownFileType = archive.ar; path = libRCTCamera.a; sourceTree = "<group>"; };
		E2C73A1D48444F90B25AB1C9 /* EvilIcons.ttf */ = {isa = PBXFileReference; explicitFileType = undefined; fileEncoding = 9; includeInIndex = 0; lastKnownFileType = unknown; name = EvilIcons.ttf; path = "../node_modules/react-native-vector-icons/Fonts/EvilIcons.ttf"; sourceTree = "<group>"; };
		E3DA81F74A0847378E71E280 /* Roboto-Medium.ttf */ = {isa = PBXFileReference; explicitFileType = undefined; fileEncoding = 9; includeInIndex = 0; lastKnownFileType = unknown; name = "Roboto-Medium.ttf"; path = "../res/fonts/Roboto-Medium.ttf"; sourceTree = "<group>"; };
		E759893EEAF44DD487B2401E /* FontAwesome5_Regular.ttf */ = {isa = PBXFileReference; explicitFileType = undefined; fileEncoding = 9; includeInIndex = 0; lastKnownFileType = unknown; name = FontAwesome5_Regular.ttf; path = "../node_modules/react-native-vector-icons/Fonts/FontAwesome5_Regular.ttf"; sourceTree = "<group>"; };
		E8E0FEBC36F54D78A81C1639 /* SimpleLineIcons.ttf */ = {isa = PBXFileReference; explicitFileType = undefined; fileEncoding = 9; includeInIndex = 0; lastKnownFileType = unknown; name = SimpleLineIcons.ttf; path = "../node_modules/react-native-vector-icons/Fonts/SimpleLineIcons.ttf"; sourceTree = "<group>"; };
		EA252ACE6F044BD88BDCD173 /* Roboto-Black.ttf */ = {isa = PBXFileReference; explicitFileType = undefined; fileEncoding = 9; includeInIndex = 0; lastKnownFileType = unknown; name = "Roboto-Black.ttf"; path = "../res/fonts/Roboto-Black.ttf"; sourceTree = "<group>"; };
		F198D2DE15BC4461B2308E3C /* Manifold-CF-Extra-Bold.otf */ = {isa = PBXFileReference; explicitFileType = undefined; fileEncoding = 9; includeInIndex = 0; lastKnownFileType = unknown; name = "Manifold-CF-Extra-Bold.otf"; path = "../res/fonts/Manifold-CF-Extra-Bold.otf"; sourceTree = "<group>"; };
		F2FB2DDD90964B3BB1FC813C /* Octicons.ttf */ = {isa = PBXFileReference; explicitFileType = undefined; fileEncoding = 9; includeInIndex = 0; lastKnownFileType = unknown; name = Octicons.ttf; path = "../node_modules/react-native-vector-icons/Fonts/Octicons.ttf"; sourceTree = "<group>"; };
		FAE70C1AAEEA45159C8CB0EA /* Roboto-ThinItalic.ttf */ = {isa = PBXFileReference; explicitFileType = undefined; fileEncoding = 9; includeInIndex = 0; lastKnownFileType = unknown; name = "Roboto-ThinItalic.ttf"; path = "../res/fonts/Roboto-ThinItalic.ttf"; sourceTree = "<group>"; };
<<<<<<< HEAD
		28E4C30CA68041C98EE1012E /* RNCNetInfo.xcodeproj */ = {isa = PBXFileReference; name = "RNCNetInfo.xcodeproj"; path = "../node_modules/@react-native-community/netinfo/ios/RNCNetInfo.xcodeproj"; sourceTree = "<group>"; fileEncoding = undefined; lastKnownFileType = wrapper.pb-project; explicitFileType = undefined; includeInIndex = 0; };
		F78A5174AF744169974591A9 /* libRNCNetInfo.a */ = {isa = PBXFileReference; name = "libRNCNetInfo.a"; path = "libRNCNetInfo.a"; sourceTree = "<group>"; fileEncoding = undefined; lastKnownFileType = archive.ar; explicitFileType = undefined; includeInIndex = 0; };
=======
		8A220E0ECC914D32B35EF7FC /* RNCamera.xcodeproj */ = {isa = PBXFileReference; name = "RNCamera.xcodeproj"; path = "../node_modules/react-native-camera/ios/RNCamera.xcodeproj"; sourceTree = "<group>"; fileEncoding = undefined; lastKnownFileType = wrapper.pb-project; explicitFileType = undefined; includeInIndex = 0; };
		756B74B1A2EC494B84EF8056 /* libRNCamera.a */ = {isa = PBXFileReference; name = "libRNCamera.a"; path = "libRNCamera.a"; sourceTree = "<group>"; fileEncoding = undefined; lastKnownFileType = archive.ar; explicitFileType = undefined; includeInIndex = 0; };
>>>>>>> cf738418
/* End PBXFileReference section */

/* Begin PBXFrameworksBuildPhase section */
		00E356EB1AD99517003FC87E /* Frameworks */ = {
			isa = PBXFrameworksBuildPhase;
			buildActionMask = 2147483647;
			files = (
				140ED2AC1D01E1AD002B40FF /* libReact.a in Frameworks */,
			);
			runOnlyForDeploymentPostprocessing = 0;
		};
		13B07F8C1A680F5B00A75B9A /* Frameworks */ = {
			isa = PBXFrameworksBuildPhase;
			buildActionMask = 2147483647;
			files = (
				39DA351122DDFE0300334898 /* libRNGestureHandler.a in Frameworks */,
				399D1B0E22DDDE1B00A815EB /* JavaScriptCore.framework in Frameworks */,
				1F73EE2721777A1D00706E91 /* libsigner.a in Frameworks */,
				1F426F95208D334200CA43DB /* libReact.a in Frameworks */,
				1F426F94208D333700CA43DB /* libRCTActionSheet.a in Frameworks */,
				1F426F93208D332A00CA43DB /* libRCTAnimation.a in Frameworks */,
				00C302E91ABCBA2D00DB3ED1 /* libRCTNetwork.a in Frameworks */,
				139105C61AF99C1200B5F7CC /* libRCTSettings.a in Frameworks */,
				133E29F31AD74F7200F7D852 /* libRCTLinking.a in Frameworks */,
				1F426F92208D32FA00CA43DB /* libRCTImage.a in Frameworks */,
				832341BD1AAA6AB300B99B32 /* libRCTText.a in Frameworks */,
				00C302EA1ABCBA2D00DB3ED1 /* libRCTVibration.a in Frameworks */,
				139FDEF61B0652A700C62182 /* libRCTWebSocket.a in Frameworks */,
				BB1BF6E8C2204EDEA0DEFB71 /* libRNSecureStorage.a in Frameworks */,
<<<<<<< HEAD
				BC281020BE04470E86371E16 /* libRNCNetInfo.a in Frameworks */,
=======
				A174652260CA4A7785BEC78B /* libRNCamera.a in Frameworks */,
>>>>>>> cf738418
			);
			runOnlyForDeploymentPostprocessing = 0;
		};
/* End PBXFrameworksBuildPhase section */

/* Begin PBXGroup section */
		00C302A81ABCB8CE00DB3ED1 /* Products */ = {
			isa = PBXGroup;
			children = (
				00C302AC1ABCB8CE00DB3ED1 /* libRCTActionSheet.a */,
			);
			name = Products;
			sourceTree = "<group>";
		};
		00C302B61ABCB90400DB3ED1 /* Products */ = {
			isa = PBXGroup;
			children = (
				00C302BA1ABCB90400DB3ED1 /* libRCTGeolocation.a */,
			);
			name = Products;
			sourceTree = "<group>";
		};
		00C302BC1ABCB91800DB3ED1 /* Products */ = {
			isa = PBXGroup;
			children = (
				00C302C01ABCB91800DB3ED1 /* libRCTImage.a */,
				3DAD3E841DF850E9000B6D8A /* libRCTImage-tvOS.a */,
			);
			name = Products;
			sourceTree = "<group>";
		};
		00C302D41ABCB9D200DB3ED1 /* Products */ = {
			isa = PBXGroup;
			children = (
				00C302DC1ABCB9D200DB3ED1 /* libRCTNetwork.a */,
				3DAD3E8C1DF850E9000B6D8A /* libRCTNetwork-tvOS.a */,
			);
			name = Products;
			sourceTree = "<group>";
		};
		00C302E01ABCB9EE00DB3ED1 /* Products */ = {
			isa = PBXGroup;
			children = (
				00C302E41ABCB9EE00DB3ED1 /* libRCTVibration.a */,
			);
			name = Products;
			sourceTree = "<group>";
		};
		00E356EF1AD99517003FC87E /* NativeSignerTests */ = {
			isa = PBXGroup;
			children = (
				00E356F21AD99517003FC87E /* NativeSignerTests.m */,
				00E356F01AD99517003FC87E /* Supporting Files */,
			);
			path = NativeSignerTests;
			sourceTree = "<group>";
		};
		00E356F01AD99517003FC87E /* Supporting Files */ = {
			isa = PBXGroup;
			children = (
				00E356F11AD99517003FC87E /* Info.plist */,
			);
			name = "Supporting Files";
			sourceTree = "<group>";
		};
		139105B71AF99BAD00B5F7CC /* Products */ = {
			isa = PBXGroup;
			children = (
				139105C11AF99BAD00B5F7CC /* libRCTSettings.a */,
				3DAD3E901DF850E9000B6D8A /* libRCTSettings-tvOS.a */,
			);
			name = Products;
			sourceTree = "<group>";
		};
		139FDEE71B06529A00C62182 /* Products */ = {
			isa = PBXGroup;
			children = (
				139FDEF41B06529B00C62182 /* libRCTWebSocket.a */,
				3DAD3E991DF850E9000B6D8A /* libRCTWebSocket-tvOS.a */,
				1FE167A12088EA11004A6284 /* libfishhook.a */,
				1FE167A32088EA11004A6284 /* libfishhook-tvOS.a */,
			);
			name = Products;
			sourceTree = "<group>";
		};
		13B07FAE1A68108700A75B9A /* NativeSigner */ = {
			isa = PBXGroup;
			children = (
				1F426F99208D358500CA43DB /* EthkeyBridge.swift */,
				1F426F9B208D358500CA43DB /* NativeSigner-Bridging-Header.h */,
				1F426F9A208D358500CA43DB /* String.swift */,
				1F426F90208D31D200CA43DB /* signer.h */,
				1F426F8E208D2CC500CA43DB /* EthkeyBridge.m */,
				13B07FAF1A68108700A75B9A /* AppDelegate.h */,
				13B07FB01A68108700A75B9A /* AppDelegate.m */,
				13B07FB51A68108700A75B9A /* Images.xcassets */,
				13B07FB61A68108700A75B9A /* Info.plist */,
				13B07FB11A68108700A75B9A /* LaunchScreen.xib */,
				13B07FB71A68108700A75B9A /* main.m */,
			);
			name = NativeSigner;
			sourceTree = "<group>";
		};
		146834001AC3E56700842450 /* Products */ = {
			isa = PBXGroup;
			children = (
				146834041AC3E56700842450 /* libReact.a */,
				3DAD3EA31DF850E9000B6D8A /* libReact.a */,
				3DAD3EA51DF850E9000B6D8A /* libyoga.a */,
				3DAD3EA71DF850E9000B6D8A /* libyoga.a */,
				3DAD3EA91DF850E9000B6D8A /* libcxxreact.a */,
				3DAD3EAB1DF850E9000B6D8A /* libcxxreact.a */,
				1FE167B52088EA11004A6284 /* libjsinspector.a */,
				1FE167B72088EA11004A6284 /* libjsinspector-tvOS.a */,
				1FE167B92088EA11004A6284 /* libthird-party.a */,
				1FE167BB2088EA11004A6284 /* libthird-party.a */,
				1FE167BD2088EA11004A6284 /* libdouble-conversion.a */,
				1FE167BF2088EA11004A6284 /* libdouble-conversion.a */,
				3959CD2022D89E430042E675 /* libjsi.a */,
				3959CD2222D89E430042E675 /* libjsiexecutor.a */,
				3959CD2422D89E430042E675 /* libjsi-tvOS.a */,
				3959CD2622D89E430042E675 /* libjsiexecutor-tvOS.a */,
			);
			name = Products;
			sourceTree = "<group>";
		};
		1F3559852089081300E8521D /* Recovered References */ = {
			isa = PBXGroup;
			children = (
				DDFA123E816A46BBB8DF60B6 /* libRCTCamera.a */,
				9AFB9B36F67549FE85C83E49 /* libRNSecureStorage.a */,
			);
			name = "Recovered References";
			sourceTree = "<group>";
		};
		1F7FFA15208B691700FF717A /* Frameworks */ = {
			isa = PBXGroup;
			children = (
				399D1B0D22DDDE1B00A815EB /* JavaScriptCore.framework */,
				1F426F39208B7CC000CA43DB /* libsigner.a */,
				1F7FFA3B208B691700FF717A /* libresolv.tbd */,
			);
			name = Frameworks;
			sourceTree = "<group>";
		};
		399D1B0822DDD09600A815EB /* Products */ = {
			isa = PBXGroup;
			children = (
				399D1B0C22DDD09700A815EB /* libRNSecureStorage.a */,
			);
			name = Products;
			sourceTree = "<group>";
		};
		39DA350922DDFDF200334898 /* Products */ = {
			isa = PBXGroup;
			children = (
				39DA350E22DDFDF200334898 /* libRNGestureHandler.a */,
				39DA351022DDFDF200334898 /* libRNGestureHandler-tvOS.a */,
			);
			name = Products;
			sourceTree = "<group>";
		};
		5E91572E1DD0AC6500FF2AA8 /* Products */ = {
			isa = PBXGroup;
			children = (
				5E9157331DD0AC6500FF2AA8 /* libRCTAnimation.a */,
				5E9157351DD0AC6500FF2AA8 /* libRCTAnimation.a */,
			);
			name = Products;
			sourceTree = "<group>";
		};
		6D14AF58F6CE45DDBA2DE41C /* Resources */ = {
			isa = PBXGroup;
			children = (
				EA252ACE6F044BD88BDCD173 /* Roboto-Black.ttf */,
				183C9D1307934735A4129705 /* Roboto-BlackItalic.ttf */,
				D592A5F1000548E09C637958 /* Roboto-Bold.ttf */,
				0A3530DA239B43579EF02112 /* Roboto-BoldItalic.ttf */,
				42D126E4D4D84C4784E2377B /* Roboto-Italic.ttf */,
				53880E8FF84C419EB11ACA5C /* Roboto-Light.ttf */,
				8C99AB759A004CEB88AC4455 /* Roboto-LightItalic.ttf */,
				E3DA81F74A0847378E71E280 /* Roboto-Medium.ttf */,
				5F744F56289845F0A1085BBB /* Roboto-MediumItalic.ttf */,
				5CD421FF72D947B0AA9EBABB /* Roboto-Regular.ttf */,
				020454D0D3C74A398EC7F440 /* Roboto-Thin.ttf */,
				FAE70C1AAEEA45159C8CB0EA /* Roboto-ThinItalic.ttf */,
				624E6C0FF4A64A97A7D51BEF /* Manifold-CF-Bold.otf */,
				5D4F46832A564A6C98432D76 /* Manifold-CF-Demi-Bold.otf */,
				F198D2DE15BC4461B2308E3C /* Manifold-CF-Extra-Bold.otf */,
				31AAF2CB51C04377BFC79634 /* Manifold-CF-Light.otf */,
				2EC5DDFE054D4A68B1B7D900 /* Manifold-CF.otf */,
				894E2A1A52DC44C28E9F9A71 /* AntDesign.ttf */,
				6A7AB3BD3C1A4E0EB3C4B3B6 /* Entypo.ttf */,
				E2C73A1D48444F90B25AB1C9 /* EvilIcons.ttf */,
				2D0EA96B71FC4AFF8C35B80E /* Feather.ttf */,
				15BC2D6C3FC64019985638C1 /* FontAwesome.ttf */,
				3DB51A3702D94B6BA025DDE6 /* FontAwesome5_Brands.ttf */,
				E759893EEAF44DD487B2401E /* FontAwesome5_Regular.ttf */,
				431C560691184DF8B5347066 /* FontAwesome5_Solid.ttf */,
				6C53A63D96B24FDD95AF1C97 /* Fontisto.ttf */,
				91D53BBCAE6D418EA362A703 /* Foundation.ttf */,
				84D1117E71B04C839F00F619 /* Ionicons.ttf */,
				CB5C4A7F0E8B4E4E98E06EFD /* MaterialCommunityIcons.ttf */,
				4BF2B8970DC245F4BA0574F9 /* MaterialIcons.ttf */,
				F2FB2DDD90964B3BB1FC813C /* Octicons.ttf */,
				E8E0FEBC36F54D78A81C1639 /* SimpleLineIcons.ttf */,
				7733AB637FF54DE5B174F42C /* Zocial.ttf */,
			);
			name = Resources;
			sourceTree = "<group>";
		};
		78C398B11ACF4ADC00677621 /* Products */ = {
			isa = PBXGroup;
			children = (
				78C398B91ACF4ADC00677621 /* libRCTLinking.a */,
				3DAD3E881DF850E9000B6D8A /* libRCTLinking-tvOS.a */,
			);
			name = Products;
			sourceTree = "<group>";
		};
		832341AE1AAA6A7D00B99B32 /* Libraries */ = {
			isa = PBXGroup;
			children = (
				39DA350822DDFDF200334898 /* RNGestureHandler.xcodeproj */,
				5E91572D1DD0AC6500FF2AA8 /* RCTAnimation.xcodeproj */,
				146833FF1AC3E56700842450 /* React.xcodeproj */,
				00C302A71ABCB8CE00DB3ED1 /* RCTActionSheet.xcodeproj */,
				00C302B51ABCB90400DB3ED1 /* RCTGeolocation.xcodeproj */,
				00C302BB1ABCB91800DB3ED1 /* RCTImage.xcodeproj */,
				78C398B01ACF4ADC00677621 /* RCTLinking.xcodeproj */,
				00C302D31ABCB9D200DB3ED1 /* RCTNetwork.xcodeproj */,
				139105B61AF99BAD00B5F7CC /* RCTSettings.xcodeproj */,
				832341B01AAA6A8300B99B32 /* RCTText.xcodeproj */,
				00C302DF1ABCB9EE00DB3ED1 /* RCTVibration.xcodeproj */,
				139FDEE61B06529A00C62182 /* RCTWebSocket.xcodeproj */,
				8CC63279C525400CA35EAF96 /* RNSecureStorage.xcodeproj */,
<<<<<<< HEAD
				28E4C30CA68041C98EE1012E /* RNCNetInfo.xcodeproj */,
=======
				8A220E0ECC914D32B35EF7FC /* RNCamera.xcodeproj */,
>>>>>>> cf738418
			);
			name = Libraries;
			sourceTree = "<group>";
		};
		832341B11AAA6A8300B99B32 /* Products */ = {
			isa = PBXGroup;
			children = (
				832341B51AAA6A8300B99B32 /* libRCTText.a */,
				3DAD3E941DF850E9000B6D8A /* libRCTText-tvOS.a */,
			);
			name = Products;
			sourceTree = "<group>";
		};
		83CBB9F61A601CBA00E9B192 = {
			isa = PBXGroup;
			children = (
				13B07FAE1A68108700A75B9A /* NativeSigner */,
				832341AE1AAA6A7D00B99B32 /* Libraries */,
				00E356EF1AD99517003FC87E /* NativeSignerTests */,
				83CBBA001A601CBA00E9B192 /* Products */,
				1F3559852089081300E8521D /* Recovered References */,
				1F7FFA15208B691700FF717A /* Frameworks */,
				6D14AF58F6CE45DDBA2DE41C /* Resources */,
			);
			indentWidth = 2;
			sourceTree = "<group>";
			tabWidth = 2;
		};
		83CBBA001A601CBA00E9B192 /* Products */ = {
			isa = PBXGroup;
			children = (
				13B07F961A680F5B00A75B9A /* NativeSigner.app */,
				00E356EE1AD99517003FC87E /* NativeSignerTests.xctest */,
			);
			name = Products;
			sourceTree = "<group>";
		};
/* End PBXGroup section */

/* Begin PBXNativeTarget section */
		00E356ED1AD99517003FC87E /* NativeSignerTests */ = {
			isa = PBXNativeTarget;
			buildConfigurationList = 00E357021AD99517003FC87E /* Build configuration list for PBXNativeTarget "NativeSignerTests" */;
			buildPhases = (
				00E356EA1AD99517003FC87E /* Sources */,
				00E356EB1AD99517003FC87E /* Frameworks */,
				00E356EC1AD99517003FC87E /* Resources */,
			);
			buildRules = (
			);
			dependencies = (
				00E356F51AD99517003FC87E /* PBXTargetDependency */,
			);
			name = NativeSignerTests;
			productName = NativeSignerTests;
			productReference = 00E356EE1AD99517003FC87E /* NativeSignerTests.xctest */;
			productType = "com.apple.product-type.bundle.unit-test";
		};
		13B07F861A680F5B00A75B9A /* NativeSigner */ = {
			isa = PBXNativeTarget;
			buildConfigurationList = 13B07F931A680F5B00A75B9A /* Build configuration list for PBXNativeTarget "NativeSigner" */;
			buildPhases = (
				13B07F871A680F5B00A75B9A /* Sources */,
				13B07F8C1A680F5B00A75B9A /* Frameworks */,
				13B07F8E1A680F5B00A75B9A /* Resources */,
				00DD1BFF1BD5951E006B06BC /* Bundle React Native code and images */,
			);
			buildRules = (
			);
			dependencies = (
			);
			name = NativeSigner;
			productName = "Hello World";
			productReference = 13B07F961A680F5B00A75B9A /* NativeSigner.app */;
			productType = "com.apple.product-type.application";
		};
/* End PBXNativeTarget section */

/* Begin PBXProject section */
		83CBB9F71A601CBA00E9B192 /* Project object */ = {
			isa = PBXProject;
			attributes = {
				LastUpgradeCheck = 1020;
				ORGANIZATIONNAME = Facebook;
				TargetAttributes = {
					00E356ED1AD99517003FC87E = {
						CreatedOnToolsVersion = 6.2;
						DevelopmentTeam = P2PX3JU8FT;
						ProvisioningStyle = Automatic;
						TestTargetID = 13B07F861A680F5B00A75B9A;
					};
					13B07F861A680F5B00A75B9A = {
						DevelopmentTeam = P2PX3JU8FT;
						LastSwiftMigration = 930;
					};
				};
			};
			buildConfigurationList = 83CBB9FA1A601CBA00E9B192 /* Build configuration list for PBXProject "NativeSigner" */;
			compatibilityVersion = "Xcode 3.2";
			developmentRegion = English;
			hasScannedForEncodings = 0;
			knownRegions = (
				English,
				en,
				Base,
			);
			mainGroup = 83CBB9F61A601CBA00E9B192;
			productRefGroup = 83CBBA001A601CBA00E9B192 /* Products */;
			projectDirPath = "";
			projectReferences = (
				{
					ProductGroup = 00C302A81ABCB8CE00DB3ED1 /* Products */;
					ProjectRef = 00C302A71ABCB8CE00DB3ED1 /* RCTActionSheet.xcodeproj */;
				},
				{
					ProductGroup = 5E91572E1DD0AC6500FF2AA8 /* Products */;
					ProjectRef = 5E91572D1DD0AC6500FF2AA8 /* RCTAnimation.xcodeproj */;
				},
				{
					ProductGroup = 00C302B61ABCB90400DB3ED1 /* Products */;
					ProjectRef = 00C302B51ABCB90400DB3ED1 /* RCTGeolocation.xcodeproj */;
				},
				{
					ProductGroup = 00C302BC1ABCB91800DB3ED1 /* Products */;
					ProjectRef = 00C302BB1ABCB91800DB3ED1 /* RCTImage.xcodeproj */;
				},
				{
					ProductGroup = 78C398B11ACF4ADC00677621 /* Products */;
					ProjectRef = 78C398B01ACF4ADC00677621 /* RCTLinking.xcodeproj */;
				},
				{
					ProductGroup = 00C302D41ABCB9D200DB3ED1 /* Products */;
					ProjectRef = 00C302D31ABCB9D200DB3ED1 /* RCTNetwork.xcodeproj */;
				},
				{
					ProductGroup = 139105B71AF99BAD00B5F7CC /* Products */;
					ProjectRef = 139105B61AF99BAD00B5F7CC /* RCTSettings.xcodeproj */;
				},
				{
					ProductGroup = 832341B11AAA6A8300B99B32 /* Products */;
					ProjectRef = 832341B01AAA6A8300B99B32 /* RCTText.xcodeproj */;
				},
				{
					ProductGroup = 00C302E01ABCB9EE00DB3ED1 /* Products */;
					ProjectRef = 00C302DF1ABCB9EE00DB3ED1 /* RCTVibration.xcodeproj */;
				},
				{
					ProductGroup = 139FDEE71B06529A00C62182 /* Products */;
					ProjectRef = 139FDEE61B06529A00C62182 /* RCTWebSocket.xcodeproj */;
				},
				{
					ProductGroup = 146834001AC3E56700842450 /* Products */;
					ProjectRef = 146833FF1AC3E56700842450 /* React.xcodeproj */;
				},
				{
					ProductGroup = 39DA350922DDFDF200334898 /* Products */;
					ProjectRef = 39DA350822DDFDF200334898 /* RNGestureHandler.xcodeproj */;
				},
				{
					ProductGroup = 399D1B0822DDD09600A815EB /* Products */;
					ProjectRef = 8CC63279C525400CA35EAF96 /* RNSecureStorage.xcodeproj */;
				},
			);
			projectRoot = "";
			targets = (
				13B07F861A680F5B00A75B9A /* NativeSigner */,
				00E356ED1AD99517003FC87E /* NativeSignerTests */,
			);
		};
/* End PBXProject section */

/* Begin PBXReferenceProxy section */
		00C302AC1ABCB8CE00DB3ED1 /* libRCTActionSheet.a */ = {
			isa = PBXReferenceProxy;
			fileType = archive.ar;
			path = libRCTActionSheet.a;
			remoteRef = 00C302AB1ABCB8CE00DB3ED1 /* PBXContainerItemProxy */;
			sourceTree = BUILT_PRODUCTS_DIR;
		};
		00C302BA1ABCB90400DB3ED1 /* libRCTGeolocation.a */ = {
			isa = PBXReferenceProxy;
			fileType = archive.ar;
			path = libRCTGeolocation.a;
			remoteRef = 00C302B91ABCB90400DB3ED1 /* PBXContainerItemProxy */;
			sourceTree = BUILT_PRODUCTS_DIR;
		};
		00C302C01ABCB91800DB3ED1 /* libRCTImage.a */ = {
			isa = PBXReferenceProxy;
			fileType = archive.ar;
			path = libRCTImage.a;
			remoteRef = 00C302BF1ABCB91800DB3ED1 /* PBXContainerItemProxy */;
			sourceTree = BUILT_PRODUCTS_DIR;
		};
		00C302DC1ABCB9D200DB3ED1 /* libRCTNetwork.a */ = {
			isa = PBXReferenceProxy;
			fileType = archive.ar;
			path = libRCTNetwork.a;
			remoteRef = 00C302DB1ABCB9D200DB3ED1 /* PBXContainerItemProxy */;
			sourceTree = BUILT_PRODUCTS_DIR;
		};
		00C302E41ABCB9EE00DB3ED1 /* libRCTVibration.a */ = {
			isa = PBXReferenceProxy;
			fileType = archive.ar;
			path = libRCTVibration.a;
			remoteRef = 00C302E31ABCB9EE00DB3ED1 /* PBXContainerItemProxy */;
			sourceTree = BUILT_PRODUCTS_DIR;
		};
		139105C11AF99BAD00B5F7CC /* libRCTSettings.a */ = {
			isa = PBXReferenceProxy;
			fileType = archive.ar;
			path = libRCTSettings.a;
			remoteRef = 139105C01AF99BAD00B5F7CC /* PBXContainerItemProxy */;
			sourceTree = BUILT_PRODUCTS_DIR;
		};
		139FDEF41B06529B00C62182 /* libRCTWebSocket.a */ = {
			isa = PBXReferenceProxy;
			fileType = archive.ar;
			path = libRCTWebSocket.a;
			remoteRef = 139FDEF31B06529B00C62182 /* PBXContainerItemProxy */;
			sourceTree = BUILT_PRODUCTS_DIR;
		};
		146834041AC3E56700842450 /* libReact.a */ = {
			isa = PBXReferenceProxy;
			fileType = archive.ar;
			path = libReact.a;
			remoteRef = 146834031AC3E56700842450 /* PBXContainerItemProxy */;
			sourceTree = BUILT_PRODUCTS_DIR;
		};
		1FE167A12088EA11004A6284 /* libfishhook.a */ = {
			isa = PBXReferenceProxy;
			fileType = archive.ar;
			path = libfishhook.a;
			remoteRef = 1FE167A02088EA11004A6284 /* PBXContainerItemProxy */;
			sourceTree = BUILT_PRODUCTS_DIR;
		};
		1FE167A32088EA11004A6284 /* libfishhook-tvOS.a */ = {
			isa = PBXReferenceProxy;
			fileType = archive.ar;
			path = "libfishhook-tvOS.a";
			remoteRef = 1FE167A22088EA11004A6284 /* PBXContainerItemProxy */;
			sourceTree = BUILT_PRODUCTS_DIR;
		};
		1FE167B52088EA11004A6284 /* libjsinspector.a */ = {
			isa = PBXReferenceProxy;
			fileType = archive.ar;
			path = libjsinspector.a;
			remoteRef = 1FE167B42088EA11004A6284 /* PBXContainerItemProxy */;
			sourceTree = BUILT_PRODUCTS_DIR;
		};
		1FE167B72088EA11004A6284 /* libjsinspector-tvOS.a */ = {
			isa = PBXReferenceProxy;
			fileType = archive.ar;
			path = "libjsinspector-tvOS.a";
			remoteRef = 1FE167B62088EA11004A6284 /* PBXContainerItemProxy */;
			sourceTree = BUILT_PRODUCTS_DIR;
		};
		1FE167B92088EA11004A6284 /* libthird-party.a */ = {
			isa = PBXReferenceProxy;
			fileType = archive.ar;
			path = "libthird-party.a";
			remoteRef = 1FE167B82088EA11004A6284 /* PBXContainerItemProxy */;
			sourceTree = BUILT_PRODUCTS_DIR;
		};
		1FE167BB2088EA11004A6284 /* libthird-party.a */ = {
			isa = PBXReferenceProxy;
			fileType = archive.ar;
			path = "libthird-party.a";
			remoteRef = 1FE167BA2088EA11004A6284 /* PBXContainerItemProxy */;
			sourceTree = BUILT_PRODUCTS_DIR;
		};
		1FE167BD2088EA11004A6284 /* libdouble-conversion.a */ = {
			isa = PBXReferenceProxy;
			fileType = archive.ar;
			path = "libdouble-conversion.a";
			remoteRef = 1FE167BC2088EA11004A6284 /* PBXContainerItemProxy */;
			sourceTree = BUILT_PRODUCTS_DIR;
		};
		1FE167BF2088EA11004A6284 /* libdouble-conversion.a */ = {
			isa = PBXReferenceProxy;
			fileType = archive.ar;
			path = "libdouble-conversion.a";
			remoteRef = 1FE167BE2088EA11004A6284 /* PBXContainerItemProxy */;
			sourceTree = BUILT_PRODUCTS_DIR;
		};
		3959CD2022D89E430042E675 /* libjsi.a */ = {
			isa = PBXReferenceProxy;
			fileType = archive.ar;
			path = libjsi.a;
			remoteRef = 3959CD1F22D89E430042E675 /* PBXContainerItemProxy */;
			sourceTree = BUILT_PRODUCTS_DIR;
		};
		3959CD2222D89E430042E675 /* libjsiexecutor.a */ = {
			isa = PBXReferenceProxy;
			fileType = archive.ar;
			path = libjsiexecutor.a;
			remoteRef = 3959CD2122D89E430042E675 /* PBXContainerItemProxy */;
			sourceTree = BUILT_PRODUCTS_DIR;
		};
		3959CD2422D89E430042E675 /* libjsi-tvOS.a */ = {
			isa = PBXReferenceProxy;
			fileType = archive.ar;
			path = "libjsi-tvOS.a";
			remoteRef = 3959CD2322D89E430042E675 /* PBXContainerItemProxy */;
			sourceTree = BUILT_PRODUCTS_DIR;
		};
		3959CD2622D89E430042E675 /* libjsiexecutor-tvOS.a */ = {
			isa = PBXReferenceProxy;
			fileType = archive.ar;
			path = "libjsiexecutor-tvOS.a";
			remoteRef = 3959CD2522D89E430042E675 /* PBXContainerItemProxy */;
			sourceTree = BUILT_PRODUCTS_DIR;
		};
		399D1B0C22DDD09700A815EB /* libRNSecureStorage.a */ = {
			isa = PBXReferenceProxy;
			fileType = archive.ar;
			path = libRNSecureStorage.a;
			remoteRef = 399D1B0B22DDD09700A815EB /* PBXContainerItemProxy */;
			sourceTree = BUILT_PRODUCTS_DIR;
		};
		39DA350E22DDFDF200334898 /* libRNGestureHandler.a */ = {
			isa = PBXReferenceProxy;
			fileType = archive.ar;
			path = libRNGestureHandler.a;
			remoteRef = 39DA350D22DDFDF200334898 /* PBXContainerItemProxy */;
			sourceTree = BUILT_PRODUCTS_DIR;
		};
		39DA351022DDFDF200334898 /* libRNGestureHandler-tvOS.a */ = {
			isa = PBXReferenceProxy;
			fileType = archive.ar;
			path = "libRNGestureHandler-tvOS.a";
			remoteRef = 39DA350F22DDFDF200334898 /* PBXContainerItemProxy */;
			sourceTree = BUILT_PRODUCTS_DIR;
		};
		3DAD3E841DF850E9000B6D8A /* libRCTImage-tvOS.a */ = {
			isa = PBXReferenceProxy;
			fileType = archive.ar;
			path = "libRCTImage-tvOS.a";
			remoteRef = 3DAD3E831DF850E9000B6D8A /* PBXContainerItemProxy */;
			sourceTree = BUILT_PRODUCTS_DIR;
		};
		3DAD3E881DF850E9000B6D8A /* libRCTLinking-tvOS.a */ = {
			isa = PBXReferenceProxy;
			fileType = archive.ar;
			path = "libRCTLinking-tvOS.a";
			remoteRef = 3DAD3E871DF850E9000B6D8A /* PBXContainerItemProxy */;
			sourceTree = BUILT_PRODUCTS_DIR;
		};
		3DAD3E8C1DF850E9000B6D8A /* libRCTNetwork-tvOS.a */ = {
			isa = PBXReferenceProxy;
			fileType = archive.ar;
			path = "libRCTNetwork-tvOS.a";
			remoteRef = 3DAD3E8B1DF850E9000B6D8A /* PBXContainerItemProxy */;
			sourceTree = BUILT_PRODUCTS_DIR;
		};
		3DAD3E901DF850E9000B6D8A /* libRCTSettings-tvOS.a */ = {
			isa = PBXReferenceProxy;
			fileType = archive.ar;
			path = "libRCTSettings-tvOS.a";
			remoteRef = 3DAD3E8F1DF850E9000B6D8A /* PBXContainerItemProxy */;
			sourceTree = BUILT_PRODUCTS_DIR;
		};
		3DAD3E941DF850E9000B6D8A /* libRCTText-tvOS.a */ = {
			isa = PBXReferenceProxy;
			fileType = archive.ar;
			path = "libRCTText-tvOS.a";
			remoteRef = 3DAD3E931DF850E9000B6D8A /* PBXContainerItemProxy */;
			sourceTree = BUILT_PRODUCTS_DIR;
		};
		3DAD3E991DF850E9000B6D8A /* libRCTWebSocket-tvOS.a */ = {
			isa = PBXReferenceProxy;
			fileType = archive.ar;
			path = "libRCTWebSocket-tvOS.a";
			remoteRef = 3DAD3E981DF850E9000B6D8A /* PBXContainerItemProxy */;
			sourceTree = BUILT_PRODUCTS_DIR;
		};
		3DAD3EA31DF850E9000B6D8A /* libReact.a */ = {
			isa = PBXReferenceProxy;
			fileType = archive.ar;
			path = libReact.a;
			remoteRef = 3DAD3EA21DF850E9000B6D8A /* PBXContainerItemProxy */;
			sourceTree = BUILT_PRODUCTS_DIR;
		};
		3DAD3EA51DF850E9000B6D8A /* libyoga.a */ = {
			isa = PBXReferenceProxy;
			fileType = archive.ar;
			path = libyoga.a;
			remoteRef = 3DAD3EA41DF850E9000B6D8A /* PBXContainerItemProxy */;
			sourceTree = BUILT_PRODUCTS_DIR;
		};
		3DAD3EA71DF850E9000B6D8A /* libyoga.a */ = {
			isa = PBXReferenceProxy;
			fileType = archive.ar;
			path = libyoga.a;
			remoteRef = 3DAD3EA61DF850E9000B6D8A /* PBXContainerItemProxy */;
			sourceTree = BUILT_PRODUCTS_DIR;
		};
		3DAD3EA91DF850E9000B6D8A /* libcxxreact.a */ = {
			isa = PBXReferenceProxy;
			fileType = archive.ar;
			path = libcxxreact.a;
			remoteRef = 3DAD3EA81DF850E9000B6D8A /* PBXContainerItemProxy */;
			sourceTree = BUILT_PRODUCTS_DIR;
		};
		3DAD3EAB1DF850E9000B6D8A /* libcxxreact.a */ = {
			isa = PBXReferenceProxy;
			fileType = archive.ar;
			path = libcxxreact.a;
			remoteRef = 3DAD3EAA1DF850E9000B6D8A /* PBXContainerItemProxy */;
			sourceTree = BUILT_PRODUCTS_DIR;
		};
		5E9157331DD0AC6500FF2AA8 /* libRCTAnimation.a */ = {
			isa = PBXReferenceProxy;
			fileType = archive.ar;
			path = libRCTAnimation.a;
			remoteRef = 5E9157321DD0AC6500FF2AA8 /* PBXContainerItemProxy */;
			sourceTree = BUILT_PRODUCTS_DIR;
		};
		5E9157351DD0AC6500FF2AA8 /* libRCTAnimation.a */ = {
			isa = PBXReferenceProxy;
			fileType = archive.ar;
			path = libRCTAnimation.a;
			remoteRef = 5E9157341DD0AC6500FF2AA8 /* PBXContainerItemProxy */;
			sourceTree = BUILT_PRODUCTS_DIR;
		};
		78C398B91ACF4ADC00677621 /* libRCTLinking.a */ = {
			isa = PBXReferenceProxy;
			fileType = archive.ar;
			path = libRCTLinking.a;
			remoteRef = 78C398B81ACF4ADC00677621 /* PBXContainerItemProxy */;
			sourceTree = BUILT_PRODUCTS_DIR;
		};
		832341B51AAA6A8300B99B32 /* libRCTText.a */ = {
			isa = PBXReferenceProxy;
			fileType = archive.ar;
			path = libRCTText.a;
			remoteRef = 832341B41AAA6A8300B99B32 /* PBXContainerItemProxy */;
			sourceTree = BUILT_PRODUCTS_DIR;
		};
/* End PBXReferenceProxy section */

/* Begin PBXResourcesBuildPhase section */
		00E356EC1AD99517003FC87E /* Resources */ = {
			isa = PBXResourcesBuildPhase;
			buildActionMask = 2147483647;
			files = (
			);
			runOnlyForDeploymentPostprocessing = 0;
		};
		13B07F8E1A680F5B00A75B9A /* Resources */ = {
			isa = PBXResourcesBuildPhase;
			buildActionMask = 2147483647;
			files = (
				13B07FBF1A68108700A75B9A /* Images.xcassets in Resources */,
				13B07FBD1A68108700A75B9A /* LaunchScreen.xib in Resources */,
				0A5DA78AED2F468C8025AF7C /* Roboto-Black.ttf in Resources */,
				3D7A98D07DE443E381067D3A /* Roboto-BlackItalic.ttf in Resources */,
				95279244A36A49849FCE2DAE /* Roboto-Bold.ttf in Resources */,
				E501D58522AE41A9AF18340A /* Roboto-BoldItalic.ttf in Resources */,
				B43B3542B9ED441AB8AFBA0B /* Roboto-Italic.ttf in Resources */,
				423E02567C044AF6832B2388 /* Roboto-Light.ttf in Resources */,
				EE896FB251B94030AC713B6F /* Roboto-LightItalic.ttf in Resources */,
				EDCE1EC0CA1249279F03F2E2 /* Roboto-Medium.ttf in Resources */,
				A6DE194CA1E344F6B2BBDD09 /* Roboto-MediumItalic.ttf in Resources */,
				7A7137D6EEDE40C184F30C15 /* Roboto-Regular.ttf in Resources */,
				16614F66487241CE933918B8 /* Roboto-Thin.ttf in Resources */,
				0CFC8839F5B54F888E6C01DE /* Roboto-ThinItalic.ttf in Resources */,
				3C31DDCB4CD0465084344D5F /* Manifold-CF-Bold.otf in Resources */,
				AD0B6F7EACB74BA7A42D2A2E /* Manifold-CF-Demi-Bold.otf in Resources */,
				F1569210427145DEBBB5B898 /* Manifold-CF-Extra-Bold.otf in Resources */,
				5DC40D98E51D492C8FF692B5 /* Manifold-CF-Light.otf in Resources */,
				77AE2A2069B847F9B7EB4854 /* Manifold-CF.otf in Resources */,
				0AE47946EE304AB594D649E3 /* AntDesign.ttf in Resources */,
				768CDFD4C47549429C87DEDD /* Entypo.ttf in Resources */,
				7770B2F348834C05A9AAD960 /* EvilIcons.ttf in Resources */,
				B6F2B7C38D8C47168DE75A98 /* Feather.ttf in Resources */,
				B201F070BAEF4F0FB05AE5F7 /* FontAwesome.ttf in Resources */,
				0AD793F88E164364B2B3F252 /* FontAwesome5_Brands.ttf in Resources */,
				8646A35013514173B8EA8FA3 /* FontAwesome5_Regular.ttf in Resources */,
				A53C2785040148EEBE6E3B58 /* FontAwesome5_Solid.ttf in Resources */,
				BB9F6E527C3C41EAA7FB339D /* Fontisto.ttf in Resources */,
				BF3C785B2A694FAF9954DC20 /* Foundation.ttf in Resources */,
				6FBA1E2F42104B26A94F3EE0 /* Ionicons.ttf in Resources */,
				740B033F930D4E6FB906D8C2 /* MaterialCommunityIcons.ttf in Resources */,
				8E3CF6503EDE413B99EADC1C /* MaterialIcons.ttf in Resources */,
				6686E5A219254E3D8880285E /* Octicons.ttf in Resources */,
				39D32408FC4A464384BA5A5C /* SimpleLineIcons.ttf in Resources */,
				47E3EAEBAE24454EBE6C695F /* Zocial.ttf in Resources */,
			);
			runOnlyForDeploymentPostprocessing = 0;
		};
/* End PBXResourcesBuildPhase section */

/* Begin PBXShellScriptBuildPhase section */
		00DD1BFF1BD5951E006B06BC /* Bundle React Native code and images */ = {
			isa = PBXShellScriptBuildPhase;
			buildActionMask = 2147483647;
			files = (
			);
			inputPaths = (
			);
			name = "Bundle React Native code and images";
			outputPaths = (
			);
			runOnlyForDeploymentPostprocessing = 0;
			shellPath = /bin/sh;
			shellScript = "export NODE_BINARY=node\n../node_modules/react-native/scripts/react-native-xcode.sh";
		};
/* End PBXShellScriptBuildPhase section */

/* Begin PBXSourcesBuildPhase section */
		00E356EA1AD99517003FC87E /* Sources */ = {
			isa = PBXSourcesBuildPhase;
			buildActionMask = 2147483647;
			files = (
				00E356F31AD99517003FC87E /* NativeSignerTests.m in Sources */,
			);
			runOnlyForDeploymentPostprocessing = 0;
		};
		13B07F871A680F5B00A75B9A /* Sources */ = {
			isa = PBXSourcesBuildPhase;
			buildActionMask = 2147483647;
			files = (
				1F426F9C208D358500CA43DB /* EthkeyBridge.swift in Sources */,
				13B07FBC1A68108700A75B9A /* AppDelegate.m in Sources */,
				1F426F9D208D358500CA43DB /* String.swift in Sources */,
				13B07FC11A68108700A75B9A /* main.m in Sources */,
				1F426F8F208D2CC500CA43DB /* EthkeyBridge.m in Sources */,
			);
			runOnlyForDeploymentPostprocessing = 0;
		};
/* End PBXSourcesBuildPhase section */

/* Begin PBXTargetDependency section */
		00E356F51AD99517003FC87E /* PBXTargetDependency */ = {
			isa = PBXTargetDependency;
			target = 13B07F861A680F5B00A75B9A /* NativeSigner */;
			targetProxy = 00E356F41AD99517003FC87E /* PBXContainerItemProxy */;
		};
/* End PBXTargetDependency section */

/* Begin PBXVariantGroup section */
		13B07FB11A68108700A75B9A /* LaunchScreen.xib */ = {
			isa = PBXVariantGroup;
			children = (
				13B07FB21A68108700A75B9A /* Base */,
			);
			name = LaunchScreen.xib;
			path = NativeSigner;
			sourceTree = "<group>";
		};
/* End PBXVariantGroup section */

/* Begin XCBuildConfiguration section */
		00E356F61AD99517003FC87E /* Debug */ = {
			isa = XCBuildConfiguration;
			buildSettings = {
				ALWAYS_EMBED_SWIFT_STANDARD_LIBRARIES = YES;
				BUNDLE_LOADER = "$(TEST_HOST)";
				CODE_SIGN_IDENTITY = "iPhone Developer";
				CODE_SIGN_STYLE = Automatic;
				DEVELOPMENT_TEAM = P2PX3JU8FT;
				GCC_PREPROCESSOR_DEFINITIONS = (
					"DEBUG=1",
					"$(inherited)",
				);
				INFOPLIST_FILE = NativeSignerTests/Info.plist;
				IPHONEOS_DEPLOYMENT_TARGET = 8.0;
				LD_RUNPATH_SEARCH_PATHS = "$(inherited) @executable_path/Frameworks @loader_path/Frameworks";
				LIBRARY_SEARCH_PATHS = (
					"$(inherited)",
					"\"$(SRCROOT)/$(TARGET_NAME)\"",
					"\"$(SRCROOT)/$(TARGET_NAME)\"",
				);
				PRODUCT_BUNDLE_IDENTIFIER = "org.reactjs.native.example.$(PRODUCT_NAME:rfc1034identifier)";
				PRODUCT_NAME = "$(TARGET_NAME)";
				PROVISIONING_PROFILE_SPECIFIER = "";
				TEST_HOST = "$(BUILT_PRODUCTS_DIR)/NativeSigner.app/NativeSigner";
			};
			name = Debug;
		};
		00E356F71AD99517003FC87E /* Release */ = {
			isa = XCBuildConfiguration;
			buildSettings = {
				ALWAYS_EMBED_SWIFT_STANDARD_LIBRARIES = YES;
				BUNDLE_LOADER = "$(TEST_HOST)";
				CODE_SIGN_IDENTITY = "iPhone Developer";
				CODE_SIGN_STYLE = Automatic;
				COPY_PHASE_STRIP = NO;
				DEVELOPMENT_TEAM = P2PX3JU8FT;
				INFOPLIST_FILE = NativeSignerTests/Info.plist;
				IPHONEOS_DEPLOYMENT_TARGET = 8.0;
				LD_RUNPATH_SEARCH_PATHS = "$(inherited) @executable_path/Frameworks @loader_path/Frameworks";
				LIBRARY_SEARCH_PATHS = (
					"$(inherited)",
					"\"$(SRCROOT)/$(TARGET_NAME)\"",
					"\"$(SRCROOT)/$(TARGET_NAME)\"",
				);
				"OTHER_LDFLAGS[arch=*]" = " -lc++";
				PRODUCT_BUNDLE_IDENTIFIER = "org.reactjs.native.example.$(PRODUCT_NAME:rfc1034identifier)";
				PRODUCT_NAME = "$(TARGET_NAME)";
				PROVISIONING_PROFILE_SPECIFIER = "";
				TEST_HOST = "$(BUILT_PRODUCTS_DIR)/NativeSigner.app/NativeSigner";
			};
			name = Release;
		};
		13B07F941A680F5B00A75B9A /* Debug */ = {
			isa = XCBuildConfiguration;
			buildSettings = {
				ASSETCATALOG_COMPILER_APPICON_NAME = AppIcon;
				CLANG_ENABLE_MODULES = YES;
				CURRENT_PROJECT_VERSION = 1;
				DEAD_CODE_STRIPPING = NO;
				DEVELOPMENT_TEAM = P2PX3JU8FT;
				ENABLE_BITCODE = NO;
				HEADER_SEARCH_PATHS = (
					"$(inherited)",
					"$(SRCROOT)/../node_modules/react-native-camera/ios",
					"$(SRCROOT)/../rust/signer",
					"$(SRCROOT)/../node_modules/react-native-secure-storage/ios/**",
<<<<<<< HEAD
					"$(SRCROOT)/../node_modules/@react-native-community/netinfo/ios",
=======
					"$(SRCROOT)/../node_modules/react-native-camera/ios/**",
>>>>>>> cf738418
				);
				INFOPLIST_FILE = NativeSigner/Info.plist;
				IPHONEOS_DEPLOYMENT_TARGET = 9.0;
				LD_RUNPATH_SEARCH_PATHS = "$(inherited) @executable_path/Frameworks";
				LIBRARY_SEARCH_PATHS = "$(SRCROOT)/../rust/signer";
				"LIBRARY_SEARCH_PATHS[arch=*]" = "$(SRCROOT)/../rust/signer";
				OTHER_LDFLAGS = (
					"$(inherited)",
					"-ObjC",
					"-lc++",
				);
				PRODUCT_BUNDLE_IDENTIFIER = io.parity.NativeSigner;
				PRODUCT_NAME = NativeSigner;
				SWIFT_OBJC_BRIDGING_HEADER = "NativeSigner/NativeSigner-Bridging-Header.h";
				SWIFT_OPTIMIZATION_LEVEL = "-Onone";
				SWIFT_VERSION = 5.0;
				TARGETED_DEVICE_FAMILY = 1;
				VERSIONING_SYSTEM = "apple-generic";
			};
			name = Debug;
		};
		13B07F951A680F5B00A75B9A /* Release */ = {
			isa = XCBuildConfiguration;
			buildSettings = {
				ASSETCATALOG_COMPILER_APPICON_NAME = AppIcon;
				CLANG_ENABLE_MODULES = YES;
				CURRENT_PROJECT_VERSION = 1;
				DEVELOPMENT_TEAM = P2PX3JU8FT;
				ENABLE_BITCODE = NO;
				HEADER_SEARCH_PATHS = (
					"$(inherited)",
					"$(SRCROOT)/../node_modules/react-native-camera/ios",
					"$(SRCROOT)/../rust/signer",
					"$(SRCROOT)/../node_modules/react-native-secure-storage/ios/**",
<<<<<<< HEAD
					"$(SRCROOT)/../node_modules/@react-native-community/netinfo/ios",
=======
					"$(SRCROOT)/../node_modules/react-native-camera/ios/**",
>>>>>>> cf738418
				);
				INFOPLIST_FILE = NativeSigner/Info.plist;
				IPHONEOS_DEPLOYMENT_TARGET = 9.0;
				LD_RUNPATH_SEARCH_PATHS = "$(inherited) @executable_path/Frameworks";
				LIBRARY_SEARCH_PATHS = "$(SRCROOT)/../rust/signer";
				OTHER_LDFLAGS = (
					"$(inherited)",
					"-ObjC",
					"-lc++",
				);
				PRODUCT_BUNDLE_IDENTIFIER = io.parity.NativeSigner;
				PRODUCT_NAME = NativeSigner;
				SWIFT_OBJC_BRIDGING_HEADER = "NativeSigner/NativeSigner-Bridging-Header.h";
				SWIFT_VERSION = 5.0;
				TARGETED_DEVICE_FAMILY = 1;
				VERSIONING_SYSTEM = "apple-generic";
			};
			name = Release;
		};
		83CBBA201A601CBA00E9B192 /* Debug */ = {
			isa = XCBuildConfiguration;
			buildSettings = {
				ALWAYS_SEARCH_USER_PATHS = NO;
				CLANG_ANALYZER_LOCALIZABILITY_NONLOCALIZED = YES;
				CLANG_CXX_LANGUAGE_STANDARD = "gnu++0x";
				CLANG_CXX_LIBRARY = "libc++";
				CLANG_ENABLE_MODULES = YES;
				CLANG_ENABLE_OBJC_ARC = YES;
				CLANG_WARN_BLOCK_CAPTURE_AUTORELEASING = YES;
				CLANG_WARN_BOOL_CONVERSION = YES;
				CLANG_WARN_COMMA = YES;
				CLANG_WARN_CONSTANT_CONVERSION = YES;
				CLANG_WARN_DEPRECATED_OBJC_IMPLEMENTATIONS = YES;
				CLANG_WARN_DIRECT_OBJC_ISA_USAGE = YES_ERROR;
				CLANG_WARN_EMPTY_BODY = YES;
				CLANG_WARN_ENUM_CONVERSION = YES;
				CLANG_WARN_INFINITE_RECURSION = YES;
				CLANG_WARN_INT_CONVERSION = YES;
				CLANG_WARN_NON_LITERAL_NULL_CONVERSION = YES;
				CLANG_WARN_OBJC_IMPLICIT_RETAIN_SELF = YES;
				CLANG_WARN_OBJC_LITERAL_CONVERSION = YES;
				CLANG_WARN_OBJC_ROOT_CLASS = YES_ERROR;
				CLANG_WARN_RANGE_LOOP_ANALYSIS = YES;
				CLANG_WARN_STRICT_PROTOTYPES = YES;
				CLANG_WARN_SUSPICIOUS_MOVE = YES;
				CLANG_WARN_UNREACHABLE_CODE = YES;
				CLANG_WARN__DUPLICATE_METHOD_MATCH = YES;
				"CODE_SIGN_IDENTITY[sdk=iphoneos*]" = "iPhone Developer";
				COPY_PHASE_STRIP = NO;
				ENABLE_STRICT_OBJC_MSGSEND = YES;
				ENABLE_TESTABILITY = YES;
				GCC_C_LANGUAGE_STANDARD = gnu99;
				GCC_DYNAMIC_NO_PIC = NO;
				GCC_NO_COMMON_BLOCKS = YES;
				GCC_OPTIMIZATION_LEVEL = 0;
				GCC_PREPROCESSOR_DEFINITIONS = (
					"DEBUG=1",
					"$(inherited)",
				);
				GCC_SYMBOLS_PRIVATE_EXTERN = NO;
				GCC_WARN_64_TO_32_BIT_CONVERSION = YES;
				GCC_WARN_ABOUT_RETURN_TYPE = YES_ERROR;
				GCC_WARN_UNDECLARED_SELECTOR = YES;
				GCC_WARN_UNINITIALIZED_AUTOS = YES_AGGRESSIVE;
				GCC_WARN_UNUSED_FUNCTION = YES;
				GCC_WARN_UNUSED_VARIABLE = YES;
				IPHONEOS_DEPLOYMENT_TARGET = 12.2;
				MTL_ENABLE_DEBUG_INFO = YES;
				ONLY_ACTIVE_ARCH = YES;
				SDKROOT = iphoneos;
				SWIFT_VERSION = 5.0;
			};
			name = Debug;
		};
		83CBBA211A601CBA00E9B192 /* Release */ = {
			isa = XCBuildConfiguration;
			buildSettings = {
				ALWAYS_SEARCH_USER_PATHS = NO;
				CLANG_ANALYZER_LOCALIZABILITY_NONLOCALIZED = YES;
				CLANG_CXX_LANGUAGE_STANDARD = "gnu++0x";
				CLANG_CXX_LIBRARY = "libc++";
				CLANG_ENABLE_MODULES = YES;
				CLANG_ENABLE_OBJC_ARC = YES;
				CLANG_WARN_BLOCK_CAPTURE_AUTORELEASING = YES;
				CLANG_WARN_BOOL_CONVERSION = YES;
				CLANG_WARN_COMMA = YES;
				CLANG_WARN_CONSTANT_CONVERSION = YES;
				CLANG_WARN_DEPRECATED_OBJC_IMPLEMENTATIONS = YES;
				CLANG_WARN_DIRECT_OBJC_ISA_USAGE = YES_ERROR;
				CLANG_WARN_EMPTY_BODY = YES;
				CLANG_WARN_ENUM_CONVERSION = YES;
				CLANG_WARN_INFINITE_RECURSION = YES;
				CLANG_WARN_INT_CONVERSION = YES;
				CLANG_WARN_NON_LITERAL_NULL_CONVERSION = YES;
				CLANG_WARN_OBJC_IMPLICIT_RETAIN_SELF = YES;
				CLANG_WARN_OBJC_LITERAL_CONVERSION = YES;
				CLANG_WARN_OBJC_ROOT_CLASS = YES_ERROR;
				CLANG_WARN_RANGE_LOOP_ANALYSIS = YES;
				CLANG_WARN_STRICT_PROTOTYPES = YES;
				CLANG_WARN_SUSPICIOUS_MOVE = YES;
				CLANG_WARN_UNREACHABLE_CODE = YES;
				CLANG_WARN__DUPLICATE_METHOD_MATCH = YES;
				"CODE_SIGN_IDENTITY[sdk=iphoneos*]" = "iPhone Developer";
				COPY_PHASE_STRIP = YES;
				ENABLE_NS_ASSERTIONS = NO;
				ENABLE_STRICT_OBJC_MSGSEND = YES;
				GCC_C_LANGUAGE_STANDARD = gnu99;
				GCC_NO_COMMON_BLOCKS = YES;
				GCC_WARN_64_TO_32_BIT_CONVERSION = YES;
				GCC_WARN_ABOUT_RETURN_TYPE = YES_ERROR;
				GCC_WARN_UNDECLARED_SELECTOR = YES;
				GCC_WARN_UNINITIALIZED_AUTOS = YES_AGGRESSIVE;
				GCC_WARN_UNUSED_FUNCTION = YES;
				GCC_WARN_UNUSED_VARIABLE = YES;
				IPHONEOS_DEPLOYMENT_TARGET = 12.2;
				MTL_ENABLE_DEBUG_INFO = NO;
				SDKROOT = iphoneos;
				SWIFT_COMPILATION_MODE = wholemodule;
				SWIFT_VERSION = 5.0;
				VALIDATE_PRODUCT = YES;
			};
			name = Release;
		};
/* End XCBuildConfiguration section */

/* Begin XCConfigurationList section */
		00E357021AD99517003FC87E /* Build configuration list for PBXNativeTarget "NativeSignerTests" */ = {
			isa = XCConfigurationList;
			buildConfigurations = (
				00E356F61AD99517003FC87E /* Debug */,
				00E356F71AD99517003FC87E /* Release */,
			);
			defaultConfigurationIsVisible = 0;
			defaultConfigurationName = Release;
		};
		13B07F931A680F5B00A75B9A /* Build configuration list for PBXNativeTarget "NativeSigner" */ = {
			isa = XCConfigurationList;
			buildConfigurations = (
				13B07F941A680F5B00A75B9A /* Debug */,
				13B07F951A680F5B00A75B9A /* Release */,
			);
			defaultConfigurationIsVisible = 0;
			defaultConfigurationName = Release;
		};
		83CBB9FA1A601CBA00E9B192 /* Build configuration list for PBXProject "NativeSigner" */ = {
			isa = XCConfigurationList;
			buildConfigurations = (
				83CBBA201A601CBA00E9B192 /* Debug */,
				83CBBA211A601CBA00E9B192 /* Release */,
			);
			defaultConfigurationIsVisible = 0;
			defaultConfigurationName = Release;
		};
/* End XCConfigurationList section */
	};
	rootObject = 83CBB9F71A601CBA00E9B192 /* Project object */;
}<|MERGE_RESOLUTION|>--- conflicted
+++ resolved
@@ -62,11 +62,8 @@
 		EDCE1EC0CA1249279F03F2E2 /* Roboto-Medium.ttf in Resources */ = {isa = PBXBuildFile; fileRef = E3DA81F74A0847378E71E280 /* Roboto-Medium.ttf */; };
 		EE896FB251B94030AC713B6F /* Roboto-LightItalic.ttf in Resources */ = {isa = PBXBuildFile; fileRef = 8C99AB759A004CEB88AC4455 /* Roboto-LightItalic.ttf */; };
 		F1569210427145DEBBB5B898 /* Manifold-CF-Extra-Bold.otf in Resources */ = {isa = PBXBuildFile; fileRef = F198D2DE15BC4461B2308E3C /* Manifold-CF-Extra-Bold.otf */; };
-<<<<<<< HEAD
 		BC281020BE04470E86371E16 /* libRNCNetInfo.a in Frameworks */ = {isa = PBXBuildFile; fileRef = F78A5174AF744169974591A9 /* libRNCNetInfo.a */; };
-=======
 		A174652260CA4A7785BEC78B /* libRNCamera.a in Frameworks */ = {isa = PBXBuildFile; fileRef = 756B74B1A2EC494B84EF8056 /* libRNCamera.a */; };
->>>>>>> cf738418
 /* End PBXBuildFile section */
 
 /* Begin PBXContainerItemProxy section */
@@ -412,13 +409,10 @@
 		F198D2DE15BC4461B2308E3C /* Manifold-CF-Extra-Bold.otf */ = {isa = PBXFileReference; explicitFileType = undefined; fileEncoding = 9; includeInIndex = 0; lastKnownFileType = unknown; name = "Manifold-CF-Extra-Bold.otf"; path = "../res/fonts/Manifold-CF-Extra-Bold.otf"; sourceTree = "<group>"; };
 		F2FB2DDD90964B3BB1FC813C /* Octicons.ttf */ = {isa = PBXFileReference; explicitFileType = undefined; fileEncoding = 9; includeInIndex = 0; lastKnownFileType = unknown; name = Octicons.ttf; path = "../node_modules/react-native-vector-icons/Fonts/Octicons.ttf"; sourceTree = "<group>"; };
 		FAE70C1AAEEA45159C8CB0EA /* Roboto-ThinItalic.ttf */ = {isa = PBXFileReference; explicitFileType = undefined; fileEncoding = 9; includeInIndex = 0; lastKnownFileType = unknown; name = "Roboto-ThinItalic.ttf"; path = "../res/fonts/Roboto-ThinItalic.ttf"; sourceTree = "<group>"; };
-<<<<<<< HEAD
 		28E4C30CA68041C98EE1012E /* RNCNetInfo.xcodeproj */ = {isa = PBXFileReference; name = "RNCNetInfo.xcodeproj"; path = "../node_modules/@react-native-community/netinfo/ios/RNCNetInfo.xcodeproj"; sourceTree = "<group>"; fileEncoding = undefined; lastKnownFileType = wrapper.pb-project; explicitFileType = undefined; includeInIndex = 0; };
 		F78A5174AF744169974591A9 /* libRNCNetInfo.a */ = {isa = PBXFileReference; name = "libRNCNetInfo.a"; path = "libRNCNetInfo.a"; sourceTree = "<group>"; fileEncoding = undefined; lastKnownFileType = archive.ar; explicitFileType = undefined; includeInIndex = 0; };
-=======
 		8A220E0ECC914D32B35EF7FC /* RNCamera.xcodeproj */ = {isa = PBXFileReference; name = "RNCamera.xcodeproj"; path = "../node_modules/react-native-camera/ios/RNCamera.xcodeproj"; sourceTree = "<group>"; fileEncoding = undefined; lastKnownFileType = wrapper.pb-project; explicitFileType = undefined; includeInIndex = 0; };
 		756B74B1A2EC494B84EF8056 /* libRNCamera.a */ = {isa = PBXFileReference; name = "libRNCamera.a"; path = "libRNCamera.a"; sourceTree = "<group>"; fileEncoding = undefined; lastKnownFileType = archive.ar; explicitFileType = undefined; includeInIndex = 0; };
->>>>>>> cf738418
 /* End PBXFileReference section */
 
 /* Begin PBXFrameworksBuildPhase section */
@@ -448,11 +442,8 @@
 				00C302EA1ABCBA2D00DB3ED1 /* libRCTVibration.a in Frameworks */,
 				139FDEF61B0652A700C62182 /* libRCTWebSocket.a in Frameworks */,
 				BB1BF6E8C2204EDEA0DEFB71 /* libRNSecureStorage.a in Frameworks */,
-<<<<<<< HEAD
 				BC281020BE04470E86371E16 /* libRNCNetInfo.a in Frameworks */,
-=======
 				A174652260CA4A7785BEC78B /* libRNCamera.a in Frameworks */,
->>>>>>> cf738418
 			);
 			runOnlyForDeploymentPostprocessing = 0;
 		};
@@ -689,11 +680,8 @@
 				00C302DF1ABCB9EE00DB3ED1 /* RCTVibration.xcodeproj */,
 				139FDEE61B06529A00C62182 /* RCTWebSocket.xcodeproj */,
 				8CC63279C525400CA35EAF96 /* RNSecureStorage.xcodeproj */,
-<<<<<<< HEAD
 				28E4C30CA68041C98EE1012E /* RNCNetInfo.xcodeproj */,
-=======
 				8A220E0ECC914D32B35EF7FC /* RNCamera.xcodeproj */,
->>>>>>> cf738418
 			);
 			name = Libraries;
 			sourceTree = "<group>";
@@ -1313,11 +1301,8 @@
 					"$(SRCROOT)/../node_modules/react-native-camera/ios",
 					"$(SRCROOT)/../rust/signer",
 					"$(SRCROOT)/../node_modules/react-native-secure-storage/ios/**",
-<<<<<<< HEAD
 					"$(SRCROOT)/../node_modules/@react-native-community/netinfo/ios",
-=======
 					"$(SRCROOT)/../node_modules/react-native-camera/ios/**",
->>>>>>> cf738418
 				);
 				INFOPLIST_FILE = NativeSigner/Info.plist;
 				IPHONEOS_DEPLOYMENT_TARGET = 9.0;
@@ -1352,11 +1337,8 @@
 					"$(SRCROOT)/../node_modules/react-native-camera/ios",
 					"$(SRCROOT)/../rust/signer",
 					"$(SRCROOT)/../node_modules/react-native-secure-storage/ios/**",
-<<<<<<< HEAD
 					"$(SRCROOT)/../node_modules/@react-native-community/netinfo/ios",
-=======
 					"$(SRCROOT)/../node_modules/react-native-camera/ios/**",
->>>>>>> cf738418
 				);
 				INFOPLIST_FILE = NativeSigner/Info.plist;
 				IPHONEOS_DEPLOYMENT_TARGET = 9.0;
